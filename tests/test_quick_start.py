--- conflicted
+++ resolved
@@ -41,21 +41,14 @@
                           ("moderate price range", "{'pricerange': 'moderate'}")
                       ]
                   },
-<<<<<<< HEAD
-          "ranking": {("configs/ranking/insurance_config.json", "ranking", ALL_MODES): []},
-          "squad": {("configs/squad/squad.json", "squad_model", ALL_MODES): [],
-                    ("configs/squad/squad_ru.json", "squad_model_ru", ALL_MODES): []},
-          "seq2seq_go_bot": {("configs/seq2seq_go_bot/bot_kvret.json", "seq2seq_go_bot", ALL_MODES): []},
-          "odqa": {("configs/odqa/ranker_test.json", "odqa", ALL_MODES): []}
-=======
           "ranking": {("ranking/insurance_config.json", "ranking", ALL_MODES): []},
-          "squad": {("squad/squad.json", "squad_model", ALL_MODES): []},
+          "squad": {("squad/squad.json", "squad_model", ALL_MODES): [],
+                    ("squad/squad_ru.json", "squad_model_ru", ALL_MODES): []},
           "seq2seq_go_bot": {("seq2seq_go_bot/bot_kvret.json", "seq2seq_go_bot", ALL_MODES): []},
           "odqa": {("odqa/ranker_test.json", "odqa", ALL_MODES): []}
->>>>>>> 54339702
           }
 
-MARKS = {"gpu_only": ["squad_en", "squad_ru"], "slow": ["error_model", "go_bot", "squad_en", "squad_ru"]}  # marks defined in pytest.ini
+MARKS = {"gpu_only": ["squad"], "slow": ["error_model", "go_bot", "squad"]}  # marks defined in pytest.ini
 
 TEST_GRID = []
 for model in PARAMS.keys():
