import pytest
from pathlib import Path
import pexpect
import json
import shutil
import re


tests_dir = Path(__file__, '..').resolve()
test_configs_path = tests_dir / "configs"
download_path = tests_dir / "download"


# Mapping from model name to config-model_dir-ispretrained and corresponding queries-response list.
PARAMS = {"error_model": {("configs/error_model/brillmoore_wikitypos_en.json", "error_model", True):
                              [
                                  ("helllo", "hello"),
                                  ("datha", "data")
                              ],
                          ("configs/error_model/brillmoore_kartaslov_ru.json", "error_model", True): []},
          "go_bot": {("configs/go_bot/gobot_dstc2.json", "go_bot", True): []},
          "intents": {("configs/intents/intents_dstc2.json", "intents", True):  []},
          "snips": {("configs/intents/intents_snips.json", "intents", False): []},
          "sample": {("configs/intents/intents_sample_csv.json", "intents", False): [],
                    ("configs/intents/intents_sample_json.json", "intents", False): []},
          "ner": {("configs/ner/ner_conll2003.json", "ner_conll2003", True): [],
                  ("configs/ner/ner_dstc2.json", "ner", True): [],
                  ("configs/ner/slotfill_dstc2.json", "ner", True):
                      [
                          ("chinese food", "{'food': 'chinese'}"),
                          ("in the west part", "{'area': 'west'}"),
                          ("moderate price range", "{'pricerange': 'moderate'}")
                      ]
                  },
          "ranking": {("configs/ranking/insurance_config.json", "ranking", True): []},
          "squad": {("configs/squad/squad.json", "squad_model", True): []}
          }

MARKS = {"gpu_only": ["squad"], "slow": ["error_model", "go_bot", "squad"]}  # marks defined in pytest.ini

TEST_GRID = []
for model in PARAMS.keys():
    for conf_file, model_dir, ispretrained in PARAMS[model].keys():
        marks = []
        for mark in MARKS.keys():
            if model in MARKS[mark]:
                marks.append(eval("pytest.mark." + mark))
        grid_unit = pytest.param(model, conf_file, model_dir, ispretrained, marks=marks)
        TEST_GRID.append(grid_unit)


def setup_module():
    src_dir = tests_dir.parent / "deeppavlov"

    shutil.rmtree(str(test_configs_path), ignore_errors=True)
    shutil.rmtree(str(download_path), ignore_errors=True)
    test_configs_path.mkdir()

    for m_name, conf_dict in PARAMS.items():
        test_configs_path.joinpath(m_name).mkdir()
        for (conf_file, _, _), _ in conf_dict.items():
            with (src_dir / conf_file).open() as fin:
                config = json.load(fin)
            if config.get("train"):
                config["train"]["epochs"] = 1
<<<<<<< HEAD
                pytest_max_batches = config["train"].get("pytest_max_batches")
                if pytest_max_batches:
                    config["train"]["max_batches"] = pytest_max_batches
=======
                for pytest_key in [k for k in config["train"] if k.startswith('pytest_')]:
                    config["train"][pytest_key[len('pytest_'):]] = config["train"].pop(pytest_key)
>>>>>>> 5444d181
            config["deeppavlov_root"] = str(download_path)
            with (tests_dir / conf_file).open("w") as fout:
                json.dump(config, fout)


def teardown_module():
    shutil.rmtree(str(test_configs_path))
    shutil.rmtree(str(download_path))


def download(full=None):
    cmd = "python3 -m deeppavlov.download -test"
    if full:
        cmd += " -all"
    pexpect.run(cmd, timeout=None)


@pytest.mark.parametrize("model,conf_file,model_dir,ispretrained", TEST_GRID)
class TestQuickStart(object):

    @staticmethod
    def interact(conf_file, model_dir, qr_list=None):
        qr_list = qr_list or []
        p = pexpect.spawn("python3", ["-m", "deeppavlov.deep", "interact", str(conf_file)], timeout=None)
        for *query, expected_response in qr_list:  # works until the first failed query
            for q in query:
                p.expect("::")
                p.sendline(q)
            p.expect(">> ")
            actual_response = p.readline().decode().strip()
            assert expected_response == actual_response, f"Error in interacting with {model_dir} ({conf_file}): {query}"
        p.expect("::")
        p.sendline("quit")
        assert p.expect(pexpect.EOF) == 0, f"Error in quitting from deep.py ({conf_file})"

    @pytest.mark.skipif("not ispretrained")
    def test_downloaded_model_existence(self, model, conf_file, model_dir, ispretrained):
        if not download_path.exists():
            download()
        assert download_path.joinpath(model_dir).exists(), f"{model_dir} was not downloaded"

    @pytest.mark.skipif("not ispretrained")
    def test_interacting_pretrained_model(self, model, conf_file, model_dir, ispretrained):
        self.interact(tests_dir / conf_file, model_dir, PARAMS[model][(conf_file, model_dir, ispretrained)])

    def test_consecutive_training_and_interacting(self, model, conf_file, model_dir, ispretrained):
        c = tests_dir / conf_file
        model_path = download_path / model_dir
        shutil.rmtree(str(model_path),  ignore_errors=True)
        _, exitstatus = pexpect.run("python3 -m deeppavlov.deep train " + str(c), timeout=None, withexitstatus=True)
        assert exitstatus == 0, f"Training process of {model_dir} returned non-zero exit code"
        self.interact(c, model_dir)<|MERGE_RESOLUTION|>--- conflicted
+++ resolved
@@ -3,7 +3,6 @@
 import pexpect
 import json
 import shutil
-import re
 
 
 tests_dir = Path(__file__, '..').resolve()
@@ -63,14 +62,8 @@
                 config = json.load(fin)
             if config.get("train"):
                 config["train"]["epochs"] = 1
-<<<<<<< HEAD
-                pytest_max_batches = config["train"].get("pytest_max_batches")
-                if pytest_max_batches:
-                    config["train"]["max_batches"] = pytest_max_batches
-=======
                 for pytest_key in [k for k in config["train"] if k.startswith('pytest_')]:
                     config["train"][pytest_key[len('pytest_'):]] = config["train"].pop(pytest_key)
->>>>>>> 5444d181
             config["deeppavlov_root"] = str(download_path)
             with (tests_dir / conf_file).open("w") as fout:
                 json.dump(config, fout)
