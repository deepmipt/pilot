--- conflicted
+++ resolved
@@ -166,11 +166,9 @@
          ('IP',)): [ONE_ARGUMENT_INFER_CHECK],
         ("ranking/paraphrase_ident_qqp_bilstm_test.json", "ranking", ('TI',)): [ONE_ARGUMENT_INFER_CHECK],
         ("ranking/paraphrase_ident_qqp_interact_test.json", "ranking", ('IP',)): [ONE_ARGUMENT_INFER_CHECK],
-<<<<<<< HEAD
         ("ranking/ranking_ubuntu_v2_bert_uncased_test.json", "ranking", ('TI',)): [ONE_ARGUMENT_INFER_CHECK],
         ("ranking/ranking_ubuntu_v2_bert_sep_test.json", "ranking", ('TI',)): [ONE_ARGUMENT_INFER_CHECK],
-        ("ranking/ranking_ubuntu_v2_bert_sep_interact_test.json", "ranking", ('IP',)): [ONE_ARGUMENT_INFER_CHECK]
-=======
+        ("ranking/ranking_ubuntu_v2_bert_sep_interact_test.json", "ranking", ('IP',)): [ONE_ARGUMENT_INFER_CHECK],
         ("ranking/ranking_ubuntu_v1_mt_word2vec_smn.json", "ranking", ('TI',)): [ONE_ARGUMENT_INFER_CHECK],
         ("ranking/ranking_ubuntu_v1_mt_word2vec_dam.json", "ranking", ('TI',)): [ONE_ARGUMENT_INFER_CHECK],
         ("ranking/ranking_ubuntu_v1_mt_word2vec_dam_transformer.json", "ranking", ('TI',)): [ONE_ARGUMENT_INFER_CHECK],
@@ -181,7 +179,6 @@
             [(' & & & & & & & & bonhoeffer  whar drives do you want to mount what &  i have an ext3 usb drive  '
               '& look with fdisk -l & hello there & fdisk is all you need',
               '[0.9776373  0.05753616 0.96426004]')]
->>>>>>> 387bb02b
     },
     "doc_retrieval": {
         ("doc_retrieval/en_ranker_tfidf_wiki_test.json", "doc_retrieval", ('TI',)): [ONE_ARGUMENT_INFER_CHECK],
