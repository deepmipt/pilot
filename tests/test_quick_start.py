import io
import json
from pathlib import Path
import shutil

import pytest
import pexpect

tests_dir = Path(__file__, '..').resolve()
test_configs_path = tests_dir / "deeppavlov" / "configs"
download_path = tests_dir / "download"

TEST_MODES = ['IP',  # test_interacting_pretrained_model
              'TI',  # test_consecutive_training_and_interacting
              'DE'  # test_downloaded_model_existence
              ]

ALL_MODES = ('DE', 'IP', 'TI')

# Mapping from model name to config-model_dir-ispretrained and corresponding queries-response list.
PARAMS = {"error_model": {("error_model/brillmoore_wikitypos_en.json", "error_model", ALL_MODES):
                              [
                                  ("helllo", "hello"),
                                  ("datha", "data")
                              ],
                          ("error_model/brillmoore_kartaslov_ru.json", "error_model", ALL_MODES): []},
          "go_bot": {("go_bot/gobot_dstc2.json", "gobot_dstc2", ALL_MODES): [],
                     ("go_bot/gobot_dstc2_best.json", "gobot_dstc2_best", ALL_MODES): [],
                     ("go_bot/gobot_dstc2_minimal.json", "gobot_dstc2_minimal", ('TI',)): [],
                     ("go_bot/gobot_dstc2_all.json", "gobot_dstc2_all", ('TI',)): []},
          "intents": {
              ("intents/intents_dstc2.json", "intents", ALL_MODES):  [],
              ("intents/intents_snips_bigru.json", "intents", ('TI')): [],
              ("intents/intents_snips_bilstm.json", "intents", ('TI')): [],
              ("intents/intents_snips_bilstm_bilstm.json", "intents", ('TI')): [],
              ("intents/intents_snips_bilstm_cnn.json", "intents", ('TI')): [],
              ("intents/intents_snips_bilstm_self_add_attention.json", "intents", ('TI')): [],
              ("intents/intents_snips_bilstm_self_mult_attention.json", "intents", ('TI')): [],
              ("intents/intents_snips_cnn_bilstm.json", "intents", ('TI')): []

          },
          "snips": {("intents/intents_snips.json", "intents", ('TI',)): []},
          "sample": {("intents/intents_sample_csv.json", "intents", ('TI',)): [],
                    ("intents/intents_sample_json.json", "intents", ('TI',)): []},
          "ner": {("ner/ner_conll2003.json", "ner_conll2003", ALL_MODES): [],
                  ("ner/ner_dstc2.json", "slotfill_dstc2", ALL_MODES): [],
                  ("ner/ner_ontonotes.json", "ner_ontonotes_senna", ('DE', 'IP')): [],
                  ("ner/ner_rus.json", "ner_rus", ('DE', 'IP')): [],
                  ("ner/slotfill_dstc2.json", "slotfill_dstc2", ALL_MODES):
                      [
                          ("chinese food", "{'food': 'chinese'}"),
                          ("in the west part", "{'area': 'west'}"),
                          ("moderate price range", "{'pricerange': 'moderate'}")
                      ]
                  },
          "ranking": {("ranking/insurance_config.json", "ranking", ALL_MODES): []},
          "squad": {("squad/squad.json", "squad_model", ALL_MODES): [],
                    ("squad/squad_ru.json", "squad_model_ru", ALL_MODES): []},
          "seq2seq_go_bot": {("seq2seq_go_bot/bot_kvret.json", "seq2seq_go_bot", ALL_MODES): []},
          "odqa": {("odqa/ranker_test.json", "odqa", ALL_MODES): [],
                   ("odqa/odqa_infer_test.json", "odqa", ('DE', 'IP')): []},
          "morpho_tagger/UD2.0/hu": {("morpho_tagger/UD2.0/hu/train_config.json", "morpho_tagger", ALL_MODES): []}
}

MARKS = {"gpu_only": ["squad"], "slow": ["error_model", "go_bot", "squad"]}  # marks defined in pytest.ini

TEST_GRID = []
for model in PARAMS.keys():
    for conf_file, model_dir, mode in PARAMS[model].keys():
        marks = []
        for mark in MARKS.keys():
            if model in MARKS[mark]:
                marks.append(eval("pytest.mark." + mark))
        grid_unit = pytest.param(model, conf_file, model_dir, mode, marks=marks)
        TEST_GRID.append(grid_unit)


def setup_module():
    src_dir = tests_dir.parent / "deeppavlov" / "configs"
    test_src_dir = tests_dir / "test_configs"
    shutil.rmtree(str(test_configs_path), ignore_errors=True)
    shutil.rmtree(str(download_path), ignore_errors=True)
    test_configs_path.mkdir(parents=True)

    for m_name, conf_dict in PARAMS.items():
        test_configs_path.joinpath(m_name).mkdir(parents=True)
        for (conf_file, _, _), _ in conf_dict.items():
            src_file = src_dir / conf_file
            if not src_file.is_file():
                src_file = test_src_dir / conf_file

            if not src_file.is_file():
                raise RuntimeError('Unexisting config file {}'.format(conf_file))

            with src_file.open() as fin:
                config = json.load(fin)
            if config.get("train"):
                config["train"]["epochs"] = 1
                for pytest_key in [k for k in config["train"] if k.startswith('pytest_')]:
                    config["train"][pytest_key[len('pytest_'):]] = config["train"].pop(pytest_key)
            config["deeppavlov_root"] = str(download_path)
            with (test_configs_path / conf_file).open("w") as fout:
                json.dump(config, fout)


def teardown_module():
    shutil.rmtree(str(test_configs_path.parent), ignore_errors=True)
    shutil.rmtree(str(download_path), ignore_errors=True)


def download(full=True):
    cmd = "python3 -m deeppavlov.download -test"
    if full:
        cmd += " -all"
    pexpect.run(cmd, timeout=None)


@pytest.mark.parametrize("model,conf_file,model_dir,mode", TEST_GRID)
class TestQuickStart(object):

    @staticmethod
    def interact(conf_file, model_dir, qr_list=None):
        qr_list = qr_list or []
        logfile = io.BytesIO(b'')
        p = pexpect.spawn("python3", ["-m", "deeppavlov.deep", "interact", str(conf_file)], timeout=None,
                          logfile=logfile)
        try:
            for *query, expected_response in qr_list:  # works until the first failed query
                for q in query:
                    p.expect("::")
                    p.sendline(q)

                p.expect(">> ")
                actual_response = p.readline().decode().strip()
                assert expected_response == actual_response, f"Error in interacting with {model_dir} ({conf_file}): {query}"
            p.expect("::")
            p.sendline("quit")
            if p.expect(pexpect.EOF) != 0:
                logfile.seek(0)
                raise RuntimeError('Error in quitting from deep.py: \n{}'
                                   .format(''.join((line.decode() for line in logfile.readlines()))))
        except pexpect.exceptions.EOF:
            logfile.seek(0)
            raise RuntimeError('Got unexpected EOF: \n{}'
                               .format(''.join((line.decode() for line in logfile.readlines()))))

    def test_downloaded_model_existence(self, model, conf_file, model_dir, mode):
        if 'DE' in mode:
            if not download_path.exists():
                download()
            assert download_path.joinpath(model_dir).exists(), f"{model_dir} was not downloaded"
        else:
            pytest.skip("Unsupported mode: {}".format(mode))

    def test_interacting_pretrained_model(self, model, conf_file, model_dir, mode):
        if 'IP' in mode:
            self.interact(test_configs_path / conf_file, model_dir, PARAMS[model][(conf_file, model_dir, mode)])
        else:
            pytest.skip("Unsupported mode: {}".format(mode))

    def test_consecutive_training_and_interacting(self, model, conf_file, model_dir, mode):
        if 'TI' in mode:
            c = test_configs_path / conf_file
            model_path = download_path / model_dir
            shutil.rmtree(str(model_path),  ignore_errors=True)
<<<<<<< HEAD
            s, exitstatus = pexpect.run("python3 -m deeppavlov.deep train " + str(c), timeout=None, withexitstatus=True)
            assert exitstatus == 0, f"Training process of {model_dir} returned non-zero exit code\n" + s.decode("utf8")
=======
            logfile = io.BytesIO(b'')
            _, exitstatus = pexpect.run("python3 -m deeppavlov.deep train " + str(c), timeout=None, withexitstatus=True,
                                        logfile = logfile)
            if exitstatus != 0:
                logfile.seek(0)
                raise RuntimeError('Training process of {} returned non-zero exit code: \n{}'
                                   .format(model_dir, ''.join((line.decode() for line in logfile.readlines()))))
>>>>>>> d412c7dd
            self.interact(c, model_dir)
        else:
            pytest.skip("Unsupported mode: {}".format(mode))<|MERGE_RESOLUTION|>--- conflicted
+++ resolved
@@ -163,10 +163,6 @@
             c = test_configs_path / conf_file
             model_path = download_path / model_dir
             shutil.rmtree(str(model_path),  ignore_errors=True)
-<<<<<<< HEAD
-            s, exitstatus = pexpect.run("python3 -m deeppavlov.deep train " + str(c), timeout=None, withexitstatus=True)
-            assert exitstatus == 0, f"Training process of {model_dir} returned non-zero exit code\n" + s.decode("utf8")
-=======
             logfile = io.BytesIO(b'')
             _, exitstatus = pexpect.run("python3 -m deeppavlov.deep train " + str(c), timeout=None, withexitstatus=True,
                                         logfile = logfile)
@@ -174,7 +170,6 @@
                 logfile.seek(0)
                 raise RuntimeError('Training process of {} returned non-zero exit code: \n{}'
                                    .format(model_dir, ''.join((line.decode() for line in logfile.readlines()))))
->>>>>>> d412c7dd
             self.interact(c, model_dir)
         else:
             pytest.skip("Unsupported mode: {}".format(mode))