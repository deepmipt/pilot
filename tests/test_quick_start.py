--- conflicted
+++ resolved
@@ -472,16 +472,11 @@
                             break
                 except BlockingIOError:
                     pass
-<<<<<<< HEAD
-            resp = json.loads(data)
-            assert resp['status'] == 'OK', f"{socket_type} socket request returned status: {resp['status']}" \
-=======
             try:
                 resp = json.loads(data)
             except json.decoder.JSONDecodeError:
                 raise ValueError(f"Can't decode model response {data}")
-            assert resp['status'] == 'OK', f"{socket_type} socket request returned status: {resp['status']}"\
->>>>>>> 2c4482d0
+            assert resp['status'] == 'OK', f"{socket_type} socket request returned status: {resp['status']}" \
                                            f" with {config_path}\n{logfile.getvalue().decode()}"
 
         except pexpect.exceptions.EOF:
