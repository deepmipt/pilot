--- conflicted
+++ resolved
@@ -2,15 +2,9 @@
 ![Python 3.6](https://img.shields.io/badge/python-3.6-green.svg)
 
 # <center>DeepPavlov</center>
-<<<<<<< HEAD
-### *We are in a really early Alpha release. You have to be ready for hard adventures.*
-### *If you have updated to version 0.0.2 - please re-download all pretrained models*
-An open-source conversational AI library, built on TensorFlow and Keras, and designed for
-=======
 ### *We are in a really early Alpha release. You should be ready for hard adventures.*
 ### *If you have updated to version 0.0.2 - please re-download all pre-trained models*
 DeepPavlov is an open-source conversational AI library built on TensorFlow and Keras. It is designed for
->>>>>>> cbb9bdff
  * NLP and dialog systems research
  * implementation and evaluation of complex conversational systems
  
@@ -28,11 +22,7 @@
 
 | Component | Description |
 | --------- | ----------- |
-<<<<<<< HEAD
-| [Slot filling and NER componenst](deeppavlov/models/ner/README.md) | Based on neural Named Entity Recognition network and fuzzy Levenshtein search to extract normalized slot values from the text. The NER component reproduces architecture from the paper [Application of a Hybrid Bi-LSTM-CRF model to the task of Russian Named Entity Recognition](https://arxiv.org/pdf/1709.09686.pdf), which is inspired by Bi-LSTM+CRF architecture from https://arxiv.org/pdf/1603.01360.pdf. |
-=======
 | [Slot filling and NER components](deeppavlov/models/ner/README.md) | Based on neural Named Entity Recognition network and fuzzy Levenshtein search to extract normalized slot values from text. The NER component reproduces architecture from the paper [Application of a Hybrid Bi-LSTM-CRF model to the task of Russian Named Entity Recognition](https://arxiv.org/pdf/1709.09686.pdf) which is inspired by Bi-LSTM+CRF architecture from https://arxiv.org/pdf/1603.01360.pdf. |
->>>>>>> cbb9bdff
 | [Intent classification component](deeppavlov/models/classifiers/intents/README.md) | Based on shallow-and-wide Convolutional Neural Network architecture from [Kim Y. Convolutional neural networks for sentence classification – 2014](https://arxiv.org/pdf/1408.5882). The model allows multilabel classification of sentences. |
 | [Automatic spelling correction component](deeppavlov/models/spellers/error_model/README.md) | Based on [An Improved Error Model for Noisy Channel Spelling Correction by Eric Brill and Robert C. Moore](http://www.aclweb.org/anthology/P00-1037) and uses statistics based error model, a static dictionary and an ARPA language model to correct spelling errors. |
 | **Skill** |  |
@@ -48,35 +38,19 @@
           
  * Run goal-oriented bot with Telegram interface:
  ```
-<<<<<<< HEAD
- python deep.py interactbot configs/go_bot/gobot_dstc2.json -t <TELEGRAM_TOKEN>
+ python -m deeppavlov.deep interactbot deeppavlov/configs/go_bot/gobot_dstc2.json -t <TELEGRAM_TOKEN>
  ```
  * Run goal-oriented bot with console interface:
  ```
- python deep.py interact configs/go_bot/gobot_dstc2.json
-=======
- python -m deeppavlov.deep interactbot deeppavlov/configs/go_bot/gobot_dstc2.json -t <TELEGRAM_TOKEN>
- ```
- * Run goal-oriented bot with console interface:
- ```
  python -m deeppavlov.deep interact deeppavlov/configs/go_bot/gobot_dstc2.json
->>>>>>> cbb9bdff
  ```
  * Run slot-filling model with Telegram interface:
  ```
-<<<<<<< HEAD
- python deep.py interactbot configs/ner/slotfill_dstc2.json -t <TELEGRAM_TOKEN>
-=======
  python -m deeppavlov.deep interactbot deeppavlov/configs/ner/slotfill_dstc2.json -t <TELEGRAM_TOKEN>
->>>>>>> cbb9bdff
  ```
  * Run slot-filling model with console interface:
  ```
-<<<<<<< HEAD
- python deep.py interact configs/ner/slotfill_dstc2.json
-=======
  python -m deeppavlov.deep interact deeppavlov/configs/ner/slotfill_dstc2.json
->>>>>>> cbb9bdff
  ```
 ## Conceptual overview
 
@@ -173,15 +147,6 @@
 
 Available model configs are:
 
-<<<<<<< HEAD
-*configs/go_bot/gobot_dstc2.json*
-
-*configs/intents/intents_dstc2.json*
-
-*configs/ner/slotfill_dstc2.json*
-
-*configs/error_model/brillmoore_wikitypos_en.json*
-=======
 *deeppavlov/configs/go_bot/gobot_dstc2.json*
 
 *deeppavlov/configs/intents/intents_dstc2.json*
@@ -189,7 +154,6 @@
 *deeppavlov/configs/ner/slotfill_dstc2.json*
 
 *deeppavlov/configs/error_model/brillmoore_wikitypos_en.json*
->>>>>>> cbb9bdff
 
 ---
 
@@ -249,14 +213,13 @@
       ...
     ],
     "out": ["y_predicted"]
-<<<<<<< HEAD
   }
 }
 ```
 
 Chainer is a core concept of DeepPavlov library: chainer builds a pipeline from heterogeneous components
-(rule-based/ml/dl) and allows to train and infer pipeline as a whole. Each component in the pipeline specifies
-its inputs and outputs as array of names, for example: `"in": ["tokens", "features"]` and `"out": ["token_embeddings", "features_embeddings"]` and you can chain outputs of one components with inputs of other components:
+(rule-based/ml/dl) and allows to train or infer from pipeline as a whole. Each component in the pipeline specifies
+its inputs and outputs as arrays of names, for example: `"in": ["tokens", "features"]` and `"out": ["token_embeddings", "features_embeddings"]` and you can chain outputs of one components with inputs of other components:
 ```json
 {
   "name": "str_lower",
@@ -269,10 +232,10 @@
   "out": ["x_tokens"]
 },
 ```
-Each [Component](deeppavlov/core/models/component.py) in the pipeline must implement method `__call__` and has `name` parameter, which is its registered codename and can have any other parameters, repeating its `__init__()` method arguments.
- Default values of `__init__()` arguments will be overridden with the config values  during class instance initialization.
- 
-You can reuse components in the pipeline to process different parts of data with help of `id` and `ref` parameters:
+Each [Component](deeppavlov/core/models/component.py) in the pipeline must implement method `__call__` and has `name` parameter, which is its registered codename. It can also have any other parameters which repeat its `__init__()` method arguments.
+ Default values of `__init__()` arguments will be overridden with the config values during the initialization of a class instance.
+ 
+You can reuse components in the pipeline to process different parts of data with the help of `id` and `ref` parameters:
 ```json
 {
   "name": "nltk_tokenizer",
@@ -290,18 +253,17 @@
 ### Training
 
 There are two abstract classes for trainable components: **Estimator** and **NNModel**.  
-[**Estimators**](deeppavlov/core/models/estimator.py) are fit once on any data with no batching or validation patience,
-so it can be painlessly done at the time of pipeline initialization. [Vocab](deeppavlov/core/data/vocab.py) is a good example of Estimator. `fit` method has to be implemented for each Estimator.  
-[**NNModel**](deeppavlov/core/models/nn_model.py) requires a more complex training. It trains on the same data
-it predicts on and ground truth answers. The process takes multiple epochs with periodic validation and logging.
+[**Estimators**](deeppavlov/core/models/estimator.py) are fit once on any data with no batching or early stopping,
+so it can be safely done at the time of pipeline initialization. `fit` method has to be implemented for each Estimator. An example of Estimator is [Vocab](deeppavlov/core/data/vocab.py).
+[**NNModel**](deeppavlov/core/models/nn_model.py) requires more complex training. It can only be trained in a supervised mode (as opposed to **Estimator** which can be trained in both supervised and unsupervised settings). This process takes multiple epochs with periodic validation and logging.
 `train_on_batch` method has to be implemented for each NNModel.
 
 Training is triggered by `deeppavlov.core.commands.train.train_model_from_config()` function.
 
 ### Train config
 
-Estimators that are trained should also have `fit_on` parameter with a list of input parameters' names.
-A NNModel should have `in_y` parameter with a list of ground truth answers' names. For example:
+Estimators that are trained should also have `fit_on` parameter which contains a list of input parameter names.
+An NNModel should have the `in_y` parameter which contains a list of ground truth answer names. For example:
 
 ```json
 [
@@ -327,137 +289,6 @@
 ]
 ```
 
-Config for training the pipeline has to have three additional elements: `dataset_reader`, `dataset` and `train`:
-
-```json
-{
-  "dataset_reader": {
-    "name": ...,
-    ...
-  }
-  "dataset": {
-    "name": ...,
-    ...
-  },
-  "chainer": {
-    ...
-  }
-  "train": {
-    ...
-  }
-}
-```
-
-### Train Parameters
-* `epochs` — maximum number of epochs to train NNModel, defaults to `-1`, infinite
-* `batch_size`,
-* `metrics` — list of names of [registered metrics](deeppavlov/metrics) to evaluate the model on. First one in the list
-is used for validation patience
-* `metric_optimization` — one of `maximize` or `minimize`, defaults to `maximize`
-* `validation_patience` — how many times in a row validation metric has to not improve to stop training, defaults to `5`
-* `val_every_n_epochs` — how often to validate the pipe, defaults to `-1`, never
-* `log_every_n_batches`, `log_every_n_epochs` — how often to calculate metrics for train data, defaults to `-1`, never
-* `validate_best`, `test_best` flags to infer the best saved model on valid and test data, defaults to `true`
-
-### DatasetReader
-
-`DatasetReader` class reads data and returns it in a specified format.
-A concrete `DatasetReader` class should be inherited from base
-`deeppavlov.data.dataset_reader.DatasetReader` class and registered with a codename:
-
-```python
-from deeppavlov.core.common.registry import register
-from deeppavlov.core.data.dataset_reader import DatasetReader
-
-@register('dstc2_datasetreader')
-class DSTC2DatasetReader(DatasetReader):
-=======
-  }
-}
-```
-
-Chainer is a core concept of DeepPavlov library: chainer builds a pipeline from heterogeneous components
-(rule-based/ml/dl) and allows to train or infer from pipeline as a whole. Each component in the pipeline specifies
-its inputs and outputs as arrays of names, for example: `"in": ["tokens", "features"]` and `"out": ["token_embeddings", "features_embeddings"]` and you can chain outputs of one components with inputs of other components:
-```json
-{
-  "name": "str_lower",
-  "in": ["x"],
-  "out": ["x_lower"]
-},
-{
-  "name": "nltk_tokenizer",
-  "in": ["x_lower"],
-  "out": ["x_tokens"]
-},
-```
-Each [Component](deeppavlov/core/models/component.py) in the pipeline must implement method `__call__` and has `name` parameter, which is its registered codename. It can also have any other parameters which repeat its `__init__()` method arguments.
- Default values of `__init__()` arguments will be overridden with the config values during the initialization of a class instance.
- 
-You can reuse components in the pipeline to process different parts of data with the help of `id` and `ref` parameters:
-```json
-{
-  "name": "nltk_tokenizer",
-  "id": "tokenizer",
-  "in": ["x_lower"],
-  "out": ["x_tokens"]
-},
-{
-  "ref": "tokenizer",
-  "in": ["y"],
-  "out": ["y_tokens"]
-},
->>>>>>> cbb9bdff
-```
- 
-### Training
-
-There are two abstract classes for trainable components: **Estimator** and **NNModel**.  
-[**Estimators**](deeppavlov/core/models/estimator.py) are fit once on any data with no batching or early stopping,
-so it can be safely done at the time of pipeline initialization. `fit` method has to be implemented for each Estimator. An example of Estimator is [Vocab](deeppavlov/core/data/vocab.py).
-[**NNModel**](deeppavlov/core/models/nn_model.py) requires more complex training. It can only be trained in a supervised mode (as opposed to **Estimator** which can be trained in both supervised and unsupervised settings). This process takes multiple epochs with periodic validation and logging.
-`train_on_batch` method has to be implemented for each NNModel.
-
-Training is triggered by `deeppavlov.core.commands.train.train_model_from_config()` function.
-
-<<<<<<< HEAD
-### Inferring
-
-All components inherited from `deeppavlov.core.models.component.Componet` abstract class can be inferred. The `__call__()` method should return what a compoent can do. For example, a *tokenizer* should return
-*tokens*, a *NER recognizer* should return *recognized entities*, a *bot* should return a *replica*.
-A particular format of returned data should be defined in `__call__()`.
-
-Inferring is triggered by `deeppavlov.core.commands.infer.interact_model()` function. There is no need in a separate JSON for inferring. 
-=======
-### Train config
-
-Estimators that are trained should also have `fit_on` parameter which contains a list of input parameter names.
-An NNModel should have the `in_y` parameter which contains a list of ground truth answer names. For example:
-
-```json
-[
-  {
-    "id": "classes_vocab",
-    "name": "default_vocab",
-    "fit_on": ["y"],
-    "level": "token",
-    "save_path": "vocabs/classes.dict",
-    "load_path": "vocabs/classes.dict"
-  },
-  {
-    "in": ["x"],
-    "in_y": ["y"],
-    "out": ["y_predicted"],
-    "name": "intent_model",
-    "save_path": "intents/intent_cnn",
-    "load_path": "intents/intent_cnn",
-    "classes_vocab": {
-      "ref": "classes_vocab"
-    }
-  }
-]
-```
-
 The config for training the pipeline should have three additional elements: `dataset_reader`, `dataset` and `train`:
 
 ```json
@@ -518,7 +349,6 @@
 A particular format of returned data should be defined in `__call__()`.
 
 Inference is triggered by `deeppavlov.core.commands.infer.interact_model()` function. There is no need in a separate JSON for inference. 
->>>>>>> cbb9bdff
 
 ## License
 
