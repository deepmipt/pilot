--- conflicted
+++ resolved
@@ -4,7 +4,10 @@
 **We are in a really early Alpha release. You should be ready for hard adventures. 
 If you have updated to version 0.0.2 or greater - please re-download all pre-trained models**
 
-DeepPavlov is an open-source conversational AI library built on [TensorFlow](https://www.tensorflow.org/) and [Keras](https://keras.io/). It is designed for
+### *We are in a really early Alpha release. You should be ready for hard adventures.*
+### *If you have updated to version 0.0.2 or greater - please re-download all pre-trained models*
+
+DeepPavlov is an open-source conversational AI library built on TensorFlow and Keras. It is designed for
  * development of production ready chat-bots and complex conversational systems
  * NLP and dialog systems research
  
@@ -14,29 +17,7 @@
  * tools for application integration with adjacent infrastructure (messengers, helpdesk software etc.)
  * benchmarking environment for conversational models and uniform access to relevant datasets 
 
-<<<<<<< HEAD
-## Features
-
-
-| Component | Description |
-| --------- | ----------- |
-| [Slot filling and NER components](deeppavlov/models/ner/README.md) | Based on neural Named Entity Recognition network and fuzzy Levenshtein search to extract normalized slot values from text. The NER component reproduces architecture from the paper [Application of a Hybrid Bi-LSTM-CRF model to the task of Russian Named Entity Recognition](https://arxiv.org/pdf/1709.09686.pdf) which is inspired by Bi-LSTM+CRF architecture from https://arxiv.org/pdf/1603.01360.pdf. |
-| [Intent classification component](deeppavlov/models/classifiers/intents/README.md) | Based on shallow-and-wide Convolutional Neural Network architecture from [Kim Y. Convolutional neural networks for sentence classification – 2014](https://arxiv.org/pdf/1408.5882). The model allows multilabel classification of sentences. |
-| [Automatic spelling correction component](deeppavlov/models/spellers/error_model/README.md) | Based on [An Improved Error Model for Noisy Channel Spelling Correction by Eric Brill and Robert C. Moore](http://www.aclweb.org/anthology/P00-1037) and uses statistics based error model, a static dictionary and an ARPA language model to correct spelling errors. |
-| [Ranking component](deeppavlov/models/ranking/README.md) |  Based on [LSTM-based deep learning models for non-factoid answer selection](https://arxiv.org/abs/1511.04108). The model performs ranking of responses or contexts from some database by their relevance for the given context. |
-| [Question Answering component](deeppavlov/models/squad/README.md) | Based on [R-NET: Machine Reading Comprehension with Self-matching Networks](https://www.microsoft.com/en-us/research/publication/mrc/). The model solves the task of looking for an answer on a question in a given context ([SQuAD](https://rajpurkar.github.io/SQuAD-explorer/) task format). |
-| [Morphological tagging component](deeppavlov/models/morpho_tagger/README.md) | Based on character-based approach to morphological tagging [Heigold et al., 2017. An extensive empirical evaluation of character-based morphological tagging for 14 languages](http://www.aclweb.org/anthology/E17-1048). A state-of-the-art model for Russian and several other languages. Model assigns morphological tags in UD format to sequences of words.|
-| 
-| **Skills** |  |
-| [Goal-oriented bot](deeppavlov/skills/go_bot/README.md) | Based on Hybrid Code Networks (HCNs) architecture from [Jason D. Williams, Kavosh Asadi, Geoffrey Zweig, Hybrid Code Networks: practical and efficient end-to-end dialog control with supervised and reinforcement learning – 2017](https://arxiv.org/abs/1702.03274). It allows to predict responses in goal-oriented dialog. The model is customizable: embeddings, slot filler and intent classifier can switched on and off on demand.  |
-| [Seq2seq goal-oriented bot](deeppavlov/skills/seq2seq_go_bot/README.md) | Dialogue agent predicts responses in a goal-oriented dialog and is able to handle multiple domains (pretrained bot allows calendar scheduling, weather information retrieval, and point-of-interest navigation). The model is end-to-end differentiable and does not need to explicitly model dialogue state or belief trackers. |
-| **Embeddings** |  |
-| [Pre-trained embeddings for the Russian language](pretrained-vectors.md) | Word vectors for the Russian language trained on joint [Russian Wikipedia](https://ru.wikipedia.org/wiki/%D0%97%D0%B0%D0%B3%D0%BB%D0%B0%D0%B2%D0%BD%D0%B0%D1%8F_%D1%81%D1%82%D1%80%D0%B0%D0%BD%D0%B8%D1%86%D0%B0) and [Lenta.ru](https://lenta.ru/) corpora. |
-
-## Basic examples
-=======
 # Demo 
->>>>>>> 0022e989
 
 Demo of selected features is available at [demo.ipavlov.ai](https://demo.ipavlov.ai/)
 
@@ -159,6 +140,7 @@
 | [Automatic spelling correction component](deeppavlov/models/spellers/error_model/README.md) | Based on [An Improved Error Model for Noisy Channel Spelling Correction by Eric Brill and Robert C. Moore](http://www.aclweb.org/anthology/P00-1037) and uses statistics based error model, a static dictionary and an ARPA language model to correct spelling errors. |
 | [Ranking component](deeppavlov/models/ranking/README.md) |  Based on [LSTM-based deep learning models for non-factoid answer selection](https://arxiv.org/abs/1511.04108). The model performs ranking of responses or contexts from some database by their relevance for the given context. |
 | [Question Answering component](deeppavlov/models/squad/README.md) | Based on [R-NET: Machine Reading Comprehension with Self-matching Networks](https://www.microsoft.com/en-us/research/publication/mrc/). The model solves the task of looking for an answer on a question in a given context ([SQuAD](https://rajpurkar.github.io/SQuAD-explorer/) task format). |
+| [Morphological tagging component](deeppavlov/models/morpho_tagger/README.md) | Based on character-based approach to morphological tagging [Heigold et al., 2017. An extensive empirical evaluation of character-based morphological tagging for 14 languages](http://www.aclweb.org/anthology/E17-1048). A state-of-the-art model for Russian and several other languages. Model assigns morphological tags in UD format to sequences of words.|
 | **Skills** |  |
 | [Goal-oriented bot](deeppavlov/skills/go_bot/README.md) | Based on Hybrid Code Networks (HCNs) architecture from [Jason D. Williams, Kavosh Asadi, Geoffrey Zweig, Hybrid Code Networks: practical and efficient end-to-end dialog control with supervised and reinforcement learning – 2017](https://arxiv.org/abs/1702.03274). It allows to predict responses in goal-oriented dialog. The model is customizable: embeddings, slot filler and intent classifier can switched on and off on demand.  |
 | [Seq2seq goal-oriented bot](deeppavlov/skills/seq2seq_go_bot/README.md) | Dialogue agent predicts responses in a goal-oriented dialog and is able to handle multiple domains (pretrained bot allows calendar scheduling, weather information retrieval, and point-of-interest navigation). The model is end-to-end differentiable and does not need to explicitly model dialogue state or belief trackers. |
