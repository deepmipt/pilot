[![License Apache 2.0](https://img.shields.io/badge/license-Apache%202.0-blue.svg)](https://github.com/deepmipt/DeepPavlov/blob/master/LICENSE)
![Python 3.6](https://img.shields.io/badge/python-3.6-green.svg)

__In version 0.0.6 everything from package `deeppavlov.skills` except `deeppavlov.skills.pattern_matching_skill` was moved to `deeppavlov.models` so your imports might break__  


DeepPavlov is an open-source conversational AI library built on [TensorFlow](https://www.tensorflow.org/) and [Keras](https://keras.io/). It is designed for
 * development of production ready chat-bots and complex conversational systems,
 * NLP and dialog systems research.

# Hello Bot in DeepPavlov

Import key components to build HelloBot. 
```python
from deeppavlov.skills.pattern_matching_skill import PatternMatchingSkill
from deeppavlov.agents.default_agent.default_agent import DefaultAgent 
from deeppavlov.agents.processors.highest_confidence_selector import HighestConfidenceSelector
```

Create skills as pre-defined responses for a user's input containing specific keywords. Every skill returns response and confidence.
```python
hello = PatternMatchingSkill(responses=['Hello world!'], patterns=["hi", "hello", "good day"])
bye = PatternMatchingSkill(['Goodbye world!', 'See you around'], patterns=["bye", "chao", "see you"])
fallback = PatternMatchingSkill(["I don't understand, sorry", 'I can say "Hello world!"'])
```

Agent executes skills and then takes response from the skill with the highest confidence.
```python
HelloBot = DefaultAgent([hello, bye, fallback], skills_selector=HighestConfidenceSelector())
```

Give the floor to the HelloBot!
```python
print(HelloBot(['Hello!', 'Boo...', 'Bye.']))
```

[Jupyther notebook with HelloBot example.](docs/intro/hello_bot.ipynb)


# Features

**Components**

[Named Entity Recognition](http://docs.deeppavlov.ai/en/latest/components/ner.html) | [Slot filling](http://docs.deeppavlov.ai/en/latest/components/slot_filling.html)

[Intent/Sentence Classification](http://docs.deeppavlov.ai/en/latest/components/classifiers.html) |  [Question Answering over Text (SQuAD)](http://docs.deeppavlov.ai/en/latest/components/squad.html) 

[Sentence Similarity/Ranking](http://docs.deeppavlov.ai/en/latest/components/neural_ranking.html) | [TF-IDF Ranking](http://docs.deeppavlov.ai/en/latest/components/tfidf_ranking.html) 

[Morphological tagging](http://docs.deeppavlov.ai/en/latest/components/morphotagger.html) | [Automatic Spelling Correction](http://docs.deeppavlov.ai/en/latest/components/spelling_correction.html)

**Skills**

[Goal(Task)-oriented Bot](http://docs.deeppavlov.ai/en/latest/skills/go_bot.html) | [Seq2seq Goal-Oriented bot](http://docs.deeppavlov.ai/en/latest/skills/seq2seq_go_bot.html)

[Open Domain Questions Answering](http://docs.deeppavlov.ai/en/latest/skills/odqa.html) | [eCommerce Bot](http://docs.deeppavlov.ai/en/latest/skills/ecommerce_bot_skill.html) 

[Frequently Asked Questions Answering](http://docs.deeppavlov.ai/en/latest/skills/faq.html) | [Pattern Matching](http://docs.deeppavlov.ai/en/latest/skills/pattern_matching.html) 

**Embeddings**

[ELMo embeddings for the Russian language](http://docs.deeppavlov.ai/en/master/apiref/models/embedders.html#deeppavlov.models.embedders.elmo_embedder.ELMoEmbedder)

[FastText embeddings for the Russian language](http://docs.deeppavlov.ai/en/latest/intro/pretrained_vectors.html)

**Auto ML**

[Tuning Models with Evolutionary Algorithm](http://docs.deeppavlov.ai/en/latest/intro/parameters_evolution.html)

# Installation

0. Currently we support `Linux` and `Windows` platforms and `Python 3.6` 
    * **`Python 3.5` is not supported!**
    * **`Windows` platform requires `Visual Studio 2015/2017` with `C++` build tools installed!**

1. Create a virtual environment with `Python 3.6`:
    ```
    virtualenv env
    ```
2. Activate the environment:
    * `Linux`
    ```
    source ./env/bin/activate
    ```
    * `Windows`
    ```
    .\env\Scripts\activate.bat
    ```
3. Install the package inside this virtual environment:
    ```
    pip install deeppavlov
    ```

# Demo 

Demo of selected features is available at [demo.ipavlov.ai](https://demo.ipavlov.ai/)

# Quick start

To use our pre-trained models, you should first install their requirements:
```
python -m deeppavlov install <path_to_config>
```
  
Then download the models and data for them:
```
python -m deeppavlov download <path_to_config>
```
or you can use additional key `-d` to automatically download all required models and data with any command like `interact`, `riseapi`, etc.

Then you can interact with the models or train them with the following command:

```
python -m deeppavlov <mode> <path_to_config> [-d]
```

* `<mode>` can be `train`, `predict`, `interact`, `interactbot`, `interactmsbot` or `riseapi`
* `<path_to_config>` should be a path to an NLP pipeline json config (e.g. `deeppavlov/configs/ner/slotfill_dstc2.json`)
or a name without the `.json` extension of one of the config files [provided](deeppavlov/configs) in this repository (e.g. `slotfill_dstc2`)

For the `interactbot` mode you should specify Telegram bot token in `-t` parameter or in `TELEGRAM_TOKEN` environment variable. Also if you want to get custom `/start` and `/help` Telegram messages for the running model you should:
<<<<<<< HEAD
* Add section to [*utils/configs/model_info.json*](utils/configs/model_info.json) with your custom Telegram messages
* In model config file specify `metadata.labels.telegram_utils` parameter with name which refers to the added section of [*utils/configs/model_info.json*](utils/configs/model_info.json)

For the `interactmsbot` mode you should specify **Microsoft app id** in `-i` and **Microsoft app secret** in `-s`. Also before launch you should specify api deployment settings (host, port) in [*utils/configs/server_config.json*](utils/configs/server_config.json) configuration file. Note, that Microsoft Bot Framework requires `https` endpoint with valid certificate from CA.
Here is [detailed info on the Microsoft Bot Framework integration](http://docs.deeppavlov.ai/en/latest/devguides/ms_bot_integration.html)

You can also store your tokens, app ids, secrets in appropriate sections of [*utils/configs/server_config.json*](utils/configs/server_config.json). Please note, that all command line parameters override corresponding config ones.

For `riseapi` mode you should specify api settings (host, port, etc.) in [*utils/configs/server_config.json*](utils/configs/server_config.json) configuration file. If provided, values from *model_defaults* section override values for the same parameters from *common_defaults* section. Model names in *model_defaults* section should be similar to the class names of the models main component.
Here is [detailed info on the DeepPavlov REST API](http://docs.deeppavlov.ai/en/latest/devguides/rest_api.html)

All DeepPavlov configuration files are stored in `utils/configs` by default. You can get full path to it with `python -m deeppavlov.config configs`. Also you can move it with with `python -m deeppavlov.config configs -p <new/configs/dir/path>` (all your configuration settings will be preserved) or move it to default location with `python -m deeppavlov.config configs -d` (all your configuration settings will be RESET to default ones).
=======
* Add section to [*utils/settings/model_info.json*](utils/settings/model_info.json) with your custom Telegram messages
* In model config file specify `metadata.labels.telegram_utils` parameter with name which refers to the added section of [*utils/settings/model_info.json*](utils/settings/model_info.json)

For the `interactmsbot` mode you should specify **Microsoft app id** in `-i` and **Microsoft app secret** in `-s`. Also before launch you should specify api deployment settings (host, port) in [*utils/settings/server_config.json*](utils/settings/server_config.json) configuration file. Note, that Microsoft Bot Framework requires `https` endpoint with valid certificate from CA.
Here is [detailed info on the Microsoft Bot Framework integration](http://docs.deeppavlov.ai/en/latest/devguides/ms_bot_integration.html)

You can also store your tokens, app ids, secrets in appropriate sections of [*utils/settings/server_config.json*](utils/settings/server_config.json). Please note, that all command line parameters override corresponding config ones.

For `riseapi` mode you should specify api settings (host, port, etc.) in [*utils/settings/server_config.json*](utils/settings/server_config.json) configuration file. If provided, values from *model_defaults* section override values for the same parameters from *common_defaults* section. Model names in *model_defaults* section should be similar to the class names of the models main component.
Here is [detailed info on the DeepPavlov REST API](http://docs.deeppavlov.ai/en/latest/devguides/rest_api.html)

All DeepPavlov settings files are stored in `utils/settings` by default. You can get full path to it with `python -m deeppavlov.settings settings`. Also you can move it with with `python -m deeppavlov.settings settings -p <new/configs/dir/path>` (all your configuration settings will be preserved) or move it to default location with `python -m deeppavlov.settings settings -d` (all your configuration settings will be RESET to default ones).
>>>>>>> ca549a4f

For `predict` you can specify path to input file with `-f` or `--input-file` parameter, otherwise, data will be taken
from stdin.  
Every line of input text will be used as a pipeline input parameter, so one example will consist of as many lines,
as many input parameters your pipeline expects.  
You can also specify batch size with `-b` or `--batch-size` parameter.

# Documentation

[docs.deeppavlov.ai](http://docs.deeppavlov.ai/)

# Tutorials

Jupyter notebooks and videos explaining how to use DeepPalov for different tasks can be found in [/examples/tutorials/](examples/tutorials/)

# License

DeepPavlov is Apache 2.0 - licensed.

# Support and collaboration

If you have any questions, bug reports or feature requests, please feel free to post on our [Github Issues](https://github.com/deepmipt/DeepPavlov/issues) page. Please tag your issue with `bug`, `feature request`, or `question`.  Also we’ll be glad to see your pull requests to add new datasets, models, embeddings, etc.

# The Team

DeepPavlov is built and maintained by [Neural Networks and Deep Learning Lab](https://mipt.ru/english/research/labs/neural-networks-and-deep-learning-lab) at [MIPT](https://mipt.ru/english/) within [iPavlov](http://ipavlov.ai/) project (part of [National Technology Initiative](https://asi.ru/eng/nti/)) and in partnership with [Sberbank](http://www.sberbank.com/).

<p align="center">
<img src="https://ipavlov.ai/img/ipavlov_footer.png" width="50%" height="50%"/>
</p><|MERGE_RESOLUTION|>--- conflicted
+++ resolved
@@ -119,20 +119,6 @@
 or a name without the `.json` extension of one of the config files [provided](deeppavlov/configs) in this repository (e.g. `slotfill_dstc2`)
 
 For the `interactbot` mode you should specify Telegram bot token in `-t` parameter or in `TELEGRAM_TOKEN` environment variable. Also if you want to get custom `/start` and `/help` Telegram messages for the running model you should:
-<<<<<<< HEAD
-* Add section to [*utils/configs/model_info.json*](utils/configs/model_info.json) with your custom Telegram messages
-* In model config file specify `metadata.labels.telegram_utils` parameter with name which refers to the added section of [*utils/configs/model_info.json*](utils/configs/model_info.json)
-
-For the `interactmsbot` mode you should specify **Microsoft app id** in `-i` and **Microsoft app secret** in `-s`. Also before launch you should specify api deployment settings (host, port) in [*utils/configs/server_config.json*](utils/configs/server_config.json) configuration file. Note, that Microsoft Bot Framework requires `https` endpoint with valid certificate from CA.
-Here is [detailed info on the Microsoft Bot Framework integration](http://docs.deeppavlov.ai/en/latest/devguides/ms_bot_integration.html)
-
-You can also store your tokens, app ids, secrets in appropriate sections of [*utils/configs/server_config.json*](utils/configs/server_config.json). Please note, that all command line parameters override corresponding config ones.
-
-For `riseapi` mode you should specify api settings (host, port, etc.) in [*utils/configs/server_config.json*](utils/configs/server_config.json) configuration file. If provided, values from *model_defaults* section override values for the same parameters from *common_defaults* section. Model names in *model_defaults* section should be similar to the class names of the models main component.
-Here is [detailed info on the DeepPavlov REST API](http://docs.deeppavlov.ai/en/latest/devguides/rest_api.html)
-
-All DeepPavlov configuration files are stored in `utils/configs` by default. You can get full path to it with `python -m deeppavlov.config configs`. Also you can move it with with `python -m deeppavlov.config configs -p <new/configs/dir/path>` (all your configuration settings will be preserved) or move it to default location with `python -m deeppavlov.config configs -d` (all your configuration settings will be RESET to default ones).
-=======
 * Add section to [*utils/settings/model_info.json*](utils/settings/model_info.json) with your custom Telegram messages
 * In model config file specify `metadata.labels.telegram_utils` parameter with name which refers to the added section of [*utils/settings/model_info.json*](utils/settings/model_info.json)
 
@@ -145,7 +131,6 @@
 Here is [detailed info on the DeepPavlov REST API](http://docs.deeppavlov.ai/en/latest/devguides/rest_api.html)
 
 All DeepPavlov settings files are stored in `utils/settings` by default. You can get full path to it with `python -m deeppavlov.settings settings`. Also you can move it with with `python -m deeppavlov.settings settings -p <new/configs/dir/path>` (all your configuration settings will be preserved) or move it to default location with `python -m deeppavlov.settings settings -d` (all your configuration settings will be RESET to default ones).
->>>>>>> ca549a4f
 
 For `predict` you can specify path to input file with `-f` or `--input-file` parameter, otherwise, data will be taken
 from stdin.  
