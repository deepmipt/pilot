"""
Copyright 2017 Neural Networks and Deep Learning lab, MIPT
Licensed under the Apache License, Version 2.0 (the "License");
you may not use this file except in compliance with the License.
You may obtain a copy of the License at
    http://www.apache.org/licenses/LICENSE-2.0
Unless required by applicable law or agreed to in writing, software
distributed under the License is distributed on an "AS IS" BASIS,
WITHOUT WARRANTIES OR CONDITIONS OF ANY KIND, either express or implied.
See the License for the specific language governing permissions and
limitations under the License.
"""

from setuptools import setup, find_packages
import os
try:  # for pip>=10.0.0
    from pip._internal.req import parse_requirements
    from pip._internal.download import PipSession
    from pip._internal import main as pip_main
except ImportError:  # for pip<=9.0.3
    from pip.req import parse_requirements
    from pip.download import PipSession
    from pip import main as pip_main

__location__ = os.path.realpath(os.path.join(os.getcwd(), os.path.dirname(__file__)))


def read_requirements():
    # # parses requirements from requirements.txt
    reqs_path = os.path.join(__location__, 'requirements.txt')
    install_reqs = parse_requirements(reqs_path, session=PipSession())
    reqs = []
    for ir in install_reqs:
        if not os.getenv('READTHEDOCS'):
            pip_main(['install', str(ir.req or ir.link)])
        if ir.link and os.getenv('READTHEDOCS'):  # workaround for RTD
            pip_main(['install', str(ir.link)])
        if ir.req:
            reqs.append(str(ir.req))
    return reqs


def readme():
    with open(os.path.join(__location__, 'README.md')) as f:
        return f.read()


meta = {}
with open('deeppavlov/package_meta.py') as f:
    exec(f.read(), meta)

setup(
    name='deeppavlov',
<<<<<<< HEAD
    packages=find_packages(exclude=('tests', 'docs')),
    version='0.0.4',
=======
    packages=find_packages(exclude=('tests',)),
    version=meta['__version__'],
>>>>>>> 3fc000aa
    description='An open source library for building end-to-end dialog systems and training chatbots.',
    long_description=readme(),
    long_description_content_type="text/markdown",
    author=meta['__author__'],
    author_email='info@ipavlov.ai',
    license='Apache License, Version 2.0',
    url='https://github.com/deepmipt/DeepPavlov',
    download_url='https://github.com/deepmipt/DeepPavlov/archive/0.0.4.tar.gz',
    keywords=['NLP', 'NER', 'SQUAD', 'Intents', 'Chatbot'],
    include_package_data=True,
    install_requires=read_requirements() if not os.getenv('READTHEDOCS') else [],
    extras_require={
        'tests': ['pytest', 'pexpect'],
        'docs': ['sphinx', 'sphinx_rtd_theme']
    }
)<|MERGE_RESOLUTION|>--- conflicted
+++ resolved
@@ -31,10 +31,7 @@
     install_reqs = parse_requirements(reqs_path, session=PipSession())
     reqs = []
     for ir in install_reqs:
-        if not os.getenv('READTHEDOCS'):
-            pip_main(['install', str(ir.req or ir.link)])
-        if ir.link and os.getenv('READTHEDOCS'):  # workaround for RTD
-            pip_main(['install', str(ir.link)])
+        pip_main(['install', str(ir.req or ir.link)])
         if ir.req:
             reqs.append(str(ir.req))
     return reqs
@@ -51,13 +48,8 @@
 
 setup(
     name='deeppavlov',
-<<<<<<< HEAD
     packages=find_packages(exclude=('tests', 'docs')),
-    version='0.0.4',
-=======
-    packages=find_packages(exclude=('tests',)),
     version=meta['__version__'],
->>>>>>> 3fc000aa
     description='An open source library for building end-to-end dialog systems and training chatbots.',
     long_description=readme(),
     long_description_content_type="text/markdown",
