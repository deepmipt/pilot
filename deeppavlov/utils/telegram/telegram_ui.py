# Copyright 2017 Neural Networks and Deep Learning lab, MIPT
#
# Licensed under the Apache License, Version 2.0 (the "License");
# you may not use this file except in compliance with the License.
# You may obtain a copy of the License at
#
#     http://www.apache.org/licenses/LICENSE-2.0
#
# Unless required by applicable law or agreed to in writing, software
# distributed under the License is distributed on an "AS IS" BASIS,
# WITHOUT WARRANTIES OR CONDITIONS OF ANY KIND, either express or implied.
# See the License for the specific language governing permissions and
# limitations under the License.

from pathlib import Path
from typing import Union

<<<<<<< HEAD
import telebot

from deeppavlov.agents.default_agent.default_agent import DefaultAgent
from deeppavlov.agents.processors.default_rich_content_processor import DefaultRichContentWrapper
from deeppavlov.core.agent import Agent
from deeppavlov.core.agent.rich_content import RichMessage
from deeppavlov.core.commands.infer import build_model
from deeppavlov.core.common.file import read_json
from deeppavlov.core.common.paths import get_settings_path
from deeppavlov.skills.default_skill.default_skill import DefaultStatelessSkill

log = getLogger(__name__)

SERVER_CONFIG_FILENAME = 'server_config.json'
TELEGRAM_MODELS_INFO_FILENAME = 'models_info.json'


def init_bot_for_model(agent: Agent, token: str, model_name: str):
    bot = telebot.TeleBot(token)

    models_info_path = Path(get_settings_path(), TELEGRAM_MODELS_INFO_FILENAME).resolve()
    models_info = read_json(str(models_info_path))
    model_info = models_info[model_name] if model_name in models_info else models_info['@default']

    @bot.message_handler(commands=['start'])
    def send_start_message(message):
        chat_id = message.chat.id
        out_message = model_info['start_message']
        bot.send_message(chat_id, out_message)

    @bot.message_handler(commands=['help'])
    def send_help_message(message):
        chat_id = message.chat.id
        out_message = model_info['help_message']
        bot.send_message(chat_id, out_message)

    @bot.message_handler()
    def handle_inference(message):
        chat_id = message.chat.id
        context = message.text

        response: RichMessage = agent([context], [chat_id])[0]
        for message in response.json():
            message_text = message['content']
            bot.send_message(chat_id, message_text)

    bot.polling()


def interact_model_by_telegram(model_config: Union[str, Path, dict],
                               token=None,
                               default_skill_wrap: bool = True):
    server_config_path = Path(get_settings_path(), SERVER_CONFIG_FILENAME)
    server_config = read_json(server_config_path)
    token = token if token else server_config['telegram_defaults']['token']
=======
from deeppavlov.utils.connector import TelegramBot
>>>>>>> 24205564


def interact_model_by_telegram(model_config: Union[str, Path, dict], token: str = None) -> None:
    bot = TelegramBot(model_config, token)
    bot.start()<|MERGE_RESOLUTION|>--- conflicted
+++ resolved
@@ -15,65 +15,7 @@
 from pathlib import Path
 from typing import Union
 
-<<<<<<< HEAD
-import telebot
-
-from deeppavlov.agents.default_agent.default_agent import DefaultAgent
-from deeppavlov.agents.processors.default_rich_content_processor import DefaultRichContentWrapper
-from deeppavlov.core.agent import Agent
-from deeppavlov.core.agent.rich_content import RichMessage
-from deeppavlov.core.commands.infer import build_model
-from deeppavlov.core.common.file import read_json
-from deeppavlov.core.common.paths import get_settings_path
-from deeppavlov.skills.default_skill.default_skill import DefaultStatelessSkill
-
-log = getLogger(__name__)
-
-SERVER_CONFIG_FILENAME = 'server_config.json'
-TELEGRAM_MODELS_INFO_FILENAME = 'models_info.json'
-
-
-def init_bot_for_model(agent: Agent, token: str, model_name: str):
-    bot = telebot.TeleBot(token)
-
-    models_info_path = Path(get_settings_path(), TELEGRAM_MODELS_INFO_FILENAME).resolve()
-    models_info = read_json(str(models_info_path))
-    model_info = models_info[model_name] if model_name in models_info else models_info['@default']
-
-    @bot.message_handler(commands=['start'])
-    def send_start_message(message):
-        chat_id = message.chat.id
-        out_message = model_info['start_message']
-        bot.send_message(chat_id, out_message)
-
-    @bot.message_handler(commands=['help'])
-    def send_help_message(message):
-        chat_id = message.chat.id
-        out_message = model_info['help_message']
-        bot.send_message(chat_id, out_message)
-
-    @bot.message_handler()
-    def handle_inference(message):
-        chat_id = message.chat.id
-        context = message.text
-
-        response: RichMessage = agent([context], [chat_id])[0]
-        for message in response.json():
-            message_text = message['content']
-            bot.send_message(chat_id, message_text)
-
-    bot.polling()
-
-
-def interact_model_by_telegram(model_config: Union[str, Path, dict],
-                               token=None,
-                               default_skill_wrap: bool = True):
-    server_config_path = Path(get_settings_path(), SERVER_CONFIG_FILENAME)
-    server_config = read_json(server_config_path)
-    token = token if token else server_config['telegram_defaults']['token']
-=======
 from deeppavlov.utils.connector import TelegramBot
->>>>>>> 24205564
 
 
 def interact_model_by_telegram(model_config: Union[str, Path, dict], token: str = None) -> None:
