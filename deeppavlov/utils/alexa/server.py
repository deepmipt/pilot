--- conflicted
+++ resolved
@@ -28,14 +28,10 @@
 from deeppavlov.core.common.file import read_json
 from deeppavlov.core.common.paths import get_settings_path
 from deeppavlov.utils.alexa.bot import Bot
-<<<<<<< HEAD
-from deeppavlov.utils.alexa.data_model import Data, cert_chain_url_header, signature_header
 from deeppavlov.utils.deprecated.agents.default_agent import DefaultAgent
 from deeppavlov.utils.deprecated.agents.processors import DefaultRichContentWrapper
 from deeppavlov.utils.deprecated.skills.default_skill import DefaultStatelessSkill
-=======
 from deeppavlov.utils.alexa.request_parameters import data_body, cert_chain_url_header, signature_header
->>>>>>> 5379dd6a
 from deeppavlov.utils.server.server import get_ssl_params, redirect_root_do_docs
 
 SERVER_CONFIG_FILENAME = 'server_config.json'
@@ -116,11 +112,7 @@
     alexa_server_params['stateful'] = stateful or server_params['common_defaults']['stateful']
     alexa_server_params['amazon_cert_lifetime'] = AMAZON_CERTIFICATE_LIFETIME
 
-<<<<<<< HEAD
-    ssl_config = get_ssl_params(server_params, https, ssl_key=ssl_key, ssl_cert=ssl_cert)
-=======
     ssl_config = get_ssl_params(server_params['common_defaults'], https, ssl_key=ssl_key, ssl_cert=ssl_cert)
->>>>>>> 5379dd6a
 
     input_q = Queue()
     output_q = Queue()
@@ -128,29 +120,10 @@
     bot = Bot(agent_generator, alexa_server_params, input_q, output_q)
     bot.start()
 
-<<<<<<< HEAD
-    loop = asyncio.get_event_loop()
-
-=======
->>>>>>> 5379dd6a
     endpoint = '/interact'
     redirect_root_do_docs(app, 'interact', endpoint, 'post')
 
     @app.post(endpoint, summary='Amazon Alexa custom service endpoint', response_description='A model response')
-<<<<<<< HEAD
-    async def interact(data: Data,
-                       signature: str = signature_header,
-                       signature_chain_url: str = cert_chain_url_header) -> JSONResponse:
-        data_dict = data.dict(by_alias=True)
-        request_dict = {
-            'request_body': json.dumps(data_dict).encode('utf-8'),
-            'signature_chain_url': signature_chain_url,
-            'signature': signature,
-            'alexa_request': data_dict
-        }
-
-        bot.input_queue.put(request_dict)
-=======
     async def interact(data: dict = data_body,
                        signature: str = signature_header,
                        signature_chain_url: str = cert_chain_url_header) -> JSONResponse:
@@ -164,16 +137,11 @@
 
         bot.input_queue.put(request_dict)
         loop = asyncio.get_event_loop()
->>>>>>> 5379dd6a
         response: dict = await loop.run_in_executor(None, bot.output_queue.get)
         response_code = 400 if 'error' in response.keys() else 200
 
         return JSONResponse(response, status_code=response_code)
 
     uvicorn.run(app, host=host, port=port, logger=uvicorn_log, ssl_version=ssl_config.version,
-<<<<<<< HEAD
                 ssl_keyfile=ssl_config.keyfile, ssl_certfile=ssl_config.certfile)
-=======
-                ssl_keyfile=ssl_config.keyfile, ssl_certfile=ssl_config.certfile)
-    bot.join()
->>>>>>> 5379dd6a
+    bot.join()