--- conflicted
+++ resolved
@@ -19,10 +19,6 @@
 
 import uvicorn
 from fastapi import FastAPI
-<<<<<<< HEAD
-from starlette.responses import JSONResponse
-=======
->>>>>>> 5379dd6a
 
 from deeppavlov.core.commands.infer import build_model
 from deeppavlov.core.common.file import read_json
@@ -115,11 +111,7 @@
         log.error(e)
         raise e
 
-<<<<<<< HEAD
-    ssl_config = get_ssl_params(server_params, https, ssl_key=ssl_key, ssl_cert=ssl_cert)
-=======
     ssl_config = get_ssl_params(server_params['common_defaults'], https, ssl_key=ssl_key, ssl_cert=ssl_cert)
->>>>>>> 5379dd6a
 
     input_q = Queue()
     bot = Bot(agent_generator, ms_bf_server_params, input_q)
@@ -129,19 +121,10 @@
     redirect_root_do_docs(app, 'answer', endpoint, 'post')
 
     @app.post(endpoint)
-<<<<<<< HEAD
-    async def answer(activity: dict) -> JSONResponse:
-        bot.input_queue.put(activity)
-        return JSONResponse({})
-
-    uvicorn.run(app, host=host, port=port, logger=uvicorn_log, ssl_version=ssl_config.version,
-                ssl_keyfile=ssl_config.keyfile, ssl_certfile=ssl_config.certfile)
-=======
     async def answer(activity: dict) -> dict:
         bot.input_queue.put(activity)
         return {}
 
     uvicorn.run(app, host=host, port=port, logger=uvicorn_log, ssl_version=ssl_config.version,
                 ssl_keyfile=ssl_config.keyfile, ssl_certfile=ssl_config.certfile)
-    bot.join()
->>>>>>> 5379dd6a
+    bot.join()