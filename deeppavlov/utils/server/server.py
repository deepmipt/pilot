--- conflicted
+++ resolved
@@ -114,11 +114,7 @@
         return response
 
 
-<<<<<<< HEAD
-def interact(model: Chainer, payload: Dict[str, Optional[List]]) -> JSONResponse:
-=======
 def interact(model: Chainer, payload: Dict[str, Optional[List]]) -> List:
->>>>>>> 5379dd6a
     model_args = payload.values()
     dialog_logger.log_in(payload)
     error_msg = None
@@ -187,31 +183,18 @@
     redirect_root_do_docs(app, 'answer', model_endpoint, 'post')
 
     @app.post(model_endpoint, summary='A model endpoint')
-<<<<<<< HEAD
-    async def answer(item: Batch) -> JSONResponse:
-=======
     async def answer(item: Batch) -> List:
->>>>>>> 5379dd6a
         loop = asyncio.get_event_loop()
         return await loop.run_in_executor(None, interact, model, item.dict())
 
     @app.post('/probe', include_in_schema=False)
-<<<<<<< HEAD
-    async def probe(item: Batch) -> JSONResponse:
-=======
     async def probe(item: Batch) -> List[str]:
->>>>>>> 5379dd6a
         loop = asyncio.get_event_loop()
         return await loop.run_in_executor(None, test_interact, model, item.dict())
 
     @app.get('/api', summary='Model argument names')
-<<<<<<< HEAD
-    async def api() -> JSONResponse:
-        return JSONResponse(model_args_names)
-=======
     async def api() -> List[str]:
         return model_args_names
->>>>>>> 5379dd6a
 
     uvicorn.run(app, host=host, port=port, logger=uvicorn_log, ssl_version=ssl_config.version,
                 ssl_keyfile=ssl_config.keyfile, ssl_certfile=ssl_config.certfile)