# Copyright 2017 Neural Networks and Deep Learning lab, MIPT
#
# Licensed under the Apache License, Version 2.0 (the "License");
# you may not use this file except in compliance with the License.
# You may obtain a copy of the License at
#
#     http://www.apache.org/licenses/LICENSE-2.0
#
# Unless required by applicable law or agreed to in writing, software
# distributed under the License is distributed on an "AS IS" BASIS,
# WITHOUT WARRANTIES OR CONDITIONS OF ANY KIND, either express or implied.
# See the License for the specific language governing permissions and
# limitations under the License.

import sqlite3
from typing import List, Any, Dict, Optional, Union
from random import Random
from pathlib import Path

from overrides import overrides

from deeppavlov.core.common.log import get_logger
from deeppavlov.core.common.registry import register
from deeppavlov.core.data.data_fitting_iterator import DataFittingIterator
from deeppavlov.core.commands.utils import expand_path

logger = get_logger(__name__)


@register('sqlite_iterator')
class SQLiteDataIterator(DataFittingIterator):
    """Iterate over SQLite database.
    Gen batches from SQLite data.
    Get document ids and document.

    Args:
        load_path: a path to local DB file
        batch_size: a number of samples in a single batch
        shuffle: whether to shuffle data during batching
        seed: random seed for data shuffling

    Attributes:
        connect: a DB connection
        db_name: a DB name
        doc_ids: DB document ids
        doc2index: a dictionary of document indices and their titles
        batch_size: a number of samples in a single batch
        shuffle: whether to shuffle data during batching
        random: an instance of :class:`Random` class.

    """

<<<<<<< HEAD
    def __init__(self, load_path: Union[str, Path], batch_size: int = None,
                 shuffle: bool = None, seed: int = None, **kwargs) -> None:
=======
    def __init__(self, load_path: Union[str, Path], batch_size: Optional[int] = None,
                 shuffle: Optional[bool] = None, seed: Optional[int] = None, **kwargs):
>>>>>>> 33b6d36c

        load_path = str(expand_path(load_path))
        logger.info("Connecting to database, path: {}".format(load_path))
        try:
            self.connect = sqlite3.connect(load_path, check_same_thread=False)
        except sqlite3.OperationalError as e:
            e.args = e.args + ("Check that DB path exists and is a valid DB file",)
            raise e
        try:
            self.db_name = self.get_db_name()
        except TypeError as e:
            e.args = e.args + (
                'Check that DB path was created correctly and is not empty. '
                'Check that a correct dataset_format is passed to the ODQAReader config',)
            raise e
        self.doc_ids = self.get_doc_ids()
        self.doc2index = self.map_doc2idx()
        self.batch_size = batch_size
        self.shuffle = shuffle
        self.random = Random(seed)

    @overrides
    def get_doc_ids(self) -> List[Any]:
        """Get document ids.

        Returns:
            document ids
        """
        cursor = self.connect.cursor()
        cursor.execute('SELECT id FROM {}'.format(self.db_name))
        ids = [ids[0] for ids in cursor.fetchall()]
        cursor.close()
        return ids

    def get_db_name(self) -> str:
        """Get DB name.

        Returns:
            DB name

        """
        cursor = self.connect.cursor()
        cursor.execute("SELECT name FROM sqlite_master WHERE type='table';")
        assert cursor.arraysize == 1
        name = cursor.fetchone()[0]
        cursor.close()
        return name

    def map_doc2idx(self) -> Dict[int, Any]:
        """Map DB ids to integer ids.

        Returns:
            a dictionary of document titles and correspondent integer indices

        """
        doc2idx = {doc_id: i for i, doc_id in enumerate(self.doc_ids)}
        logger.info(
            "SQLite iterator: The size of the database is {} documents".format(len(doc2idx)))
        return doc2idx

    @overrides
    def get_doc_content(self, doc_id: Any) -> Optional[str]:
        """Get document content by id.

        Args:
            doc_id: a document id

        Returns:
            document content if success, else raise Exception

        """
        cursor = self.connect.cursor()
        cursor.execute(
            "SELECT text FROM {} WHERE id = ?".format(self.db_name),
            (doc_id,)
        )
        result = cursor.fetchone()
        cursor.close()
        return result if result is None else result[0]<|MERGE_RESOLUTION|>--- conflicted
+++ resolved
@@ -50,13 +50,8 @@
 
     """
 
-<<<<<<< HEAD
-    def __init__(self, load_path: Union[str, Path], batch_size: int = None,
-                 shuffle: bool = None, seed: int = None, **kwargs) -> None:
-=======
     def __init__(self, load_path: Union[str, Path], batch_size: Optional[int] = None,
-                 shuffle: Optional[bool] = None, seed: Optional[int] = None, **kwargs):
->>>>>>> 33b6d36c
+                 shuffle: Optional[bool] = None, seed: Optional[int] = None, **kwargs) -> None:
 
         load_path = str(expand_path(load_path))
         logger.info("Connecting to database, path: {}".format(load_path))
