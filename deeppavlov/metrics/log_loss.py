# Copyright 2017 Neural Networks and Deep Learning lab, MIPT
#
# Licensed under the Apache License, Version 2.0 (the "License");
# you may not use this file except in compliance with the License.
# You may obtain a copy of the License at
#
#     http://www.apache.org/licenses/LICENSE-2.0
#
# Unless required by applicable law or agreed to in writing, software
# distributed under the License is distributed on an "AS IS" BASIS,
# WITHOUT WARRANTIES OR CONDITIONS OF ANY KIND, either express or implied.
# See the License for the specific language governing permissions and
# limitations under the License.


import numpy as np
from typing import List, Tuple, Union

import sklearn.metrics

from deeppavlov.core.common.metrics_registry import register_metric
from deeppavlov.models.classifiers.utils import labels2onehot


@register_metric('log_loss')
def log_loss(y_true: Union[List[List[float]], List[List[int]], np.ndarray],
             y_predicted: Union[List[List[float]], List[List[int]], np.ndarray]) -> float:
    """
    Calculate log loss

    Args:
        y_true:  true binary labels (one-hotted)
        y_predicted: predicted probabilities

    Returns:
        log loss
    """
    return sklearn.metrics.log_loss(y_true, y_predicted)


@register_metric('classification_log_loss')
def classification_log_loss(y_true: List[list], y_predicted: List[Tuple[list, dict]]) -> float:
    """
    Calculate log loss for classification module

    Args:
        y_true:  true binary labels
        y_predicted: predictions. \
            Each prediction is a tuple of two elements \
            (predicted_labels, dictionary like {"label_i": probability_i} ) \
            where probability is float or keras.tensor

    Returns:
        log loss
    """
    classes = np.array(list(y_predicted[0][1].keys()))
    y_true_one_hot = labels2onehot(y_true, classes)
    y_pred_probas = [list(y_predicted[i][1].values()) for i in range(len(y_predicted))]

<<<<<<< HEAD
    return sklearn.metrics.log_loss(y_true_one_hot, y_pred_probas)
=======
    return log_loss(y_true_one_hot, y_pred_probas)

@register_metric('log_loss')
def sk_log_loss(y_true, y_predicted):
    """
    Calculates log loss.

    Args:
        y_true: list of true values
        y_predicted: list of predicted values

    Returns:
        Log loss
    """
    return log_loss(y_true, y_predicted)
>>>>>>> 5c390355
<|MERGE_RESOLUTION|>--- conflicted
+++ resolved
@@ -14,28 +14,12 @@
 
 
 import numpy as np
-from typing import List, Tuple, Union
+from typing import List, Tuple
 
-import sklearn.metrics
+from sklearn.metrics import log_loss
 
 from deeppavlov.core.common.metrics_registry import register_metric
 from deeppavlov.models.classifiers.utils import labels2onehot
-
-
-@register_metric('log_loss')
-def log_loss(y_true: Union[List[List[float]], List[List[int]], np.ndarray],
-             y_predicted: Union[List[List[float]], List[List[int]], np.ndarray]) -> float:
-    """
-    Calculate log loss
-
-    Args:
-        y_true:  true binary labels (one-hotted)
-        y_predicted: predicted probabilities
-
-    Returns:
-        log loss
-    """
-    return sklearn.metrics.log_loss(y_true, y_predicted)
 
 
 @register_metric('classification_log_loss')
@@ -57,10 +41,8 @@
     y_true_one_hot = labels2onehot(y_true, classes)
     y_pred_probas = [list(y_predicted[i][1].values()) for i in range(len(y_predicted))]
 
-<<<<<<< HEAD
-    return sklearn.metrics.log_loss(y_true_one_hot, y_pred_probas)
-=======
     return log_loss(y_true_one_hot, y_pred_probas)
+
 
 @register_metric('log_loss')
 def sk_log_loss(y_true, y_predicted):
@@ -74,5 +56,4 @@
     Returns:
         Log loss
     """
-    return log_loss(y_true, y_predicted)
->>>>>>> 5c390355
+    return log_loss(y_true, y_predicted)