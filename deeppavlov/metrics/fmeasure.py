# Copyright 2017 Neural Networks and Deep Learning lab, MIPT
#
# Licensed under the Apache License, Version 2.0 (the "License");
# you may not use this file except in compliance with the License.
# You may obtain a copy of the License at
#
#     http://www.apache.org/licenses/LICENSE-2.0
#
# Unless required by applicable law or agreed to in writing, software
# distributed under the License is distributed on an "AS IS" BASIS,
# WITHOUT WARRANTIES OR CONDITIONS OF ANY KIND, either express or implied.
# See the License for the specific language governing permissions and
# limitations under the License.

from itertools import chain
<<<<<<< HEAD
import numpy as np
from typing import List, Tuple, Union
import sklearn.metrics

from deeppavlov.models.ner.evaluation import precision_recall_f1
from deeppavlov.core.common.metrics_registry import register_metric
from deeppavlov.models.classifiers.utils import labels2onehot
=======

from sklearn.metrics import f1_score

from deeppavlov.core.common.metrics_registry import register_metric
from deeppavlov.models.ner.evaluation import precision_recall_f1
>>>>>>> 5c390355


@register_metric('ner_f1')
def ner_f1(y_true, y_predicted):
    _, y_predicted = zip(*y_predicted)
    y_true = list(chain(*y_true))
    y_predicted = list(chain(*y_predicted))
    results = precision_recall_f1(y_true,
                                  y_predicted,
                                  print_results=False)
    f1 = results['__total__']['f1']
    return f1

<<<<<<< HEAD

@register_metric('classification_f1')
def classification_fmeasure(y_true: List[list], y_predicted: List[Tuple[list, dict]], average="macro") -> float:
    """
    Calculate F1-measure macro

    Args:
        y_true: true binary labels
        y_predicted: predictions. \
            Each prediction is a tuple of two elements \
            (predicted_labels, dictionary like {"label_i": probability_i} ) \
            where probability is float or keras.tensor
        average: determines the type of averaging performed on the data

    Returns:
        F1-measure
    """
    classes = np.array(list(y_predicted[0][1].keys()))
    y_true_one_hot = labels2onehot(y_true, classes)
    y_pred_labels = [y_predicted[i][0] for i in range(len(y_predicted))]
    y_pred_one_hot = labels2onehot(y_pred_labels, classes)

    return sklearn.metrics.f1_score(y_true_one_hot, y_pred_one_hot, average=average)


@register_metric('classification_f1_weighted')
def classification_fmeasure_weighted(y_true: List[list], y_predicted: List[Tuple[list, dict]],
                                     average="weighted") -> float:
    """
    Calculate F1-measure weighted

    Args:
        y_true: true binary labels
        y_predicted: predictions. \
            Each prediction is a tuple of two elements \
            (predicted_labels, dictionary like {"label_i": probability_i} ) \
            where probability is float or keras.tensor
        average: determines the type of averaging performed on the data

    Returns:
        F1-measure
    """
    classes = np.array(list(y_predicted[0][1].keys()))
    y_true_one_hot = labels2onehot(y_true, classes)
    y_pred_labels = [y_predicted[i][0] for i in range(len(y_predicted))]
    y_pred_one_hot = labels2onehot(y_pred_labels, classes)

    return sklearn.metrics.f1_score(y_true_one_hot, y_pred_one_hot, average=average)
=======
@register_metric('f1')
def round_f1(y_true, y_predicted):
    """
    Calculates F1 measure.

    Args:
        y_true: list of true values
        y_predicted: list of predicted values

    Returns:
        F1 score
    """
    predictions = [round(x) for x in y_predicted]
    return f1_score(y_true, predictions)
>>>>>>> 5c390355
<|MERGE_RESOLUTION|>--- conflicted
+++ resolved
@@ -13,21 +13,11 @@
 # limitations under the License.
 
 from itertools import chain
-<<<<<<< HEAD
-import numpy as np
-from typing import List, Tuple, Union
-import sklearn.metrics
-
-from deeppavlov.models.ner.evaluation import precision_recall_f1
-from deeppavlov.core.common.metrics_registry import register_metric
-from deeppavlov.models.classifiers.utils import labels2onehot
-=======
 
 from sklearn.metrics import f1_score
 
 from deeppavlov.core.common.metrics_registry import register_metric
 from deeppavlov.models.ner.evaluation import precision_recall_f1
->>>>>>> 5c390355
 
 
 @register_metric('ner_f1')
@@ -41,56 +31,7 @@
     f1 = results['__total__']['f1']
     return f1
 
-<<<<<<< HEAD
 
-@register_metric('classification_f1')
-def classification_fmeasure(y_true: List[list], y_predicted: List[Tuple[list, dict]], average="macro") -> float:
-    """
-    Calculate F1-measure macro
-
-    Args:
-        y_true: true binary labels
-        y_predicted: predictions. \
-            Each prediction is a tuple of two elements \
-            (predicted_labels, dictionary like {"label_i": probability_i} ) \
-            where probability is float or keras.tensor
-        average: determines the type of averaging performed on the data
-
-    Returns:
-        F1-measure
-    """
-    classes = np.array(list(y_predicted[0][1].keys()))
-    y_true_one_hot = labels2onehot(y_true, classes)
-    y_pred_labels = [y_predicted[i][0] for i in range(len(y_predicted))]
-    y_pred_one_hot = labels2onehot(y_pred_labels, classes)
-
-    return sklearn.metrics.f1_score(y_true_one_hot, y_pred_one_hot, average=average)
-
-
-@register_metric('classification_f1_weighted')
-def classification_fmeasure_weighted(y_true: List[list], y_predicted: List[Tuple[list, dict]],
-                                     average="weighted") -> float:
-    """
-    Calculate F1-measure weighted
-
-    Args:
-        y_true: true binary labels
-        y_predicted: predictions. \
-            Each prediction is a tuple of two elements \
-            (predicted_labels, dictionary like {"label_i": probability_i} ) \
-            where probability is float or keras.tensor
-        average: determines the type of averaging performed on the data
-
-    Returns:
-        F1-measure
-    """
-    classes = np.array(list(y_predicted[0][1].keys()))
-    y_true_one_hot = labels2onehot(y_true, classes)
-    y_pred_labels = [y_predicted[i][0] for i in range(len(y_predicted))]
-    y_pred_one_hot = labels2onehot(y_pred_labels, classes)
-
-    return sklearn.metrics.f1_score(y_true_one_hot, y_pred_one_hot, average=average)
-=======
 @register_metric('f1')
 def round_f1(y_true, y_predicted):
     """
@@ -105,4 +46,3 @@
     """
     predictions = [round(x) for x in y_predicted]
     return f1_score(y_true, predictions)
->>>>>>> 5c390355
