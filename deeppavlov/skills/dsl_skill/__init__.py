--- conflicted
+++ resolved
@@ -1,7 +1,4 @@
-<<<<<<< HEAD
 from deeppavlov.skills.dsl_skill.faq.faq_reader import FaqDatasetReader
-=======
 from .context import UserContext
 from .dsl_skill import DSLMeta
-from .utils import SkillResponse, UserId
->>>>>>> 6eb1d792
+from .utils import SkillResponse, UserId