# Copyright 2017 Neural Networks and Deep Learning lab, MIPT
#
# Licensed under the Apache License, Version 2.0 (the "License");
# you may not use this file except in compliance with the License.
# You may obtain a copy of the License at
#
#     http://www.apache.org/licenses/LICENSE-2.0
#
# Unless required by applicable law or agreed to in writing, software
# distributed under the License is distributed on an "AS IS" BASIS,
# WITHOUT WARRANTIES OR CONDITIONS OF ANY KIND, either express or implied.
# See the License for the specific language governing permissions and
# limitations under the License.

import argparse
from logging import getLogger

from deeppavlov.core.commands.infer import interact_model, predict_on_stream
from deeppavlov.core.commands.train import train_evaluate_model_from_config
from deeppavlov.core.common.cross_validation import calc_cv_score
from deeppavlov.core.common.file import find_config
from deeppavlov.download import deep_download
from deeppavlov.utils.alexa import start_alexa_server
from deeppavlov.utils.alice import start_alice_server
from deeppavlov.utils.ms_bot_framework import start_ms_bf_server
from deeppavlov.utils.pip_wrapper import install_from_config
from deeppavlov.utils.server import start_model_server
from deeppavlov.utils.socket import start_socket_server
from deeppavlov.utils.telegram import interact_model_by_telegram

log = getLogger(__name__)

parser = argparse.ArgumentParser()

parser.add_argument("mode", help="select a mode, train or interact", type=str,
                    choices={'train', 'evaluate', 'interact', 'predict', 'interactbot', 'interactmsbot',
                             'alexa', 'alice', 'riseapi', 'risesocket', 'download', 'install', 'crossval'})
parser.add_argument("config_path", help="path to a pipeline json config", type=str)

parser.add_argument("-e", "--start-epoch-num", dest="start_epoch_num", default=None,
                    help="Start epoch number", type=int)
parser.add_argument("--recursive", action="store_true", help="Train nested configs")

parser.add_argument("-b", "--batch-size", dest="batch_size", default=1, help="inference batch size", type=int)
parser.add_argument("-f", "--input-file", dest="file_path", default=None, help="Path to the input file", type=str)
parser.add_argument("-d", "--download", action="store_true", help="download model components")

parser.add_argument("--folds", help="number of folds", type=int, default=5)

<<<<<<< HEAD
parser.add_argument("-t", "--token", default=None, help="telegram bot token", type=str)
=======
parser.add_argument("-t", "--token", default=None,  help="telegram bot token", type=str)

>>>>>>> 24205564
parser.add_argument("-i", "--ms-id", default=None, help="microsoft bot framework app id", type=str)
parser.add_argument("-s", "--ms-secret", default=None, help="microsoft bot framework app secret", type=str)

parser.add_argument("--https", action="store_true", default=None, help="run model in https mode")
parser.add_argument("--key", default=None, help="ssl key", type=str)
parser.add_argument("--cert", default=None, help="ssl certificate", type=str)

parser.add_argument("-p", "--port", default=None, help="api port", type=int)

parser.add_argument("--socket-type", default='TCP', type=str, choices={"TCP", "UNIX"})
parser.add_argument("--socket-file", default="/tmp/deeppavlov_socket.s", type=str)


def main():
    args = parser.parse_args()
    pipeline_config_path = find_config(args.config_path)

    if args.download or args.mode == 'download':
        deep_download(pipeline_config_path)

    if args.mode == 'train':
<<<<<<< HEAD
        train_evaluate_model_from_config(pipeline_config_path, recursive=args.recursive,
=======
        train_evaluate_model_from_config(pipeline_config_path,
                                         recursive=args.recursive,
>>>>>>> 24205564
                                         start_epoch_num=args.start_epoch_num)
    elif args.mode == 'evaluate':
        train_evaluate_model_from_config(pipeline_config_path, to_train=False, start_epoch_num=args.start_epoch_num)
    elif args.mode == 'interact':
        interact_model(pipeline_config_path)
    elif args.mode == 'interactbot':
        interact_model_by_telegram(model_config=pipeline_config_path, token=args.token)
    elif args.mode == 'interactmsbot':
        start_ms_bf_server(model_config=pipeline_config_path,
                           app_id=args.ms_id,
                           app_secret=args.ms_secret,
                           port=args.port,
                           https=args.https,
                           ssl_key=args.key,
                           ssl_cert=args.cert)
    elif args.mode == 'alexa':
        start_alexa_server(model_config=pipeline_config_path,
                           port=args.port,
                           https=args.https,
                           ssl_key=args.key,
                           ssl_cert=args.cert)
    elif args.mode == 'alice':
        start_alice_server(model_config=pipeline_config_path,
                           port=args.port,
                           https=args.https,
                           ssl_key=args.key,
                           ssl_cert=args.cert)
    elif args.mode == 'riseapi':
        start_model_server(pipeline_config_path, args.https, args.key, args.cert, port=args.port)
    elif args.mode == 'risesocket':
        start_socket_server(pipeline_config_path, args.socket_type, port=args.port, socket_file=args.socket_file)
    elif args.mode == 'predict':
        predict_on_stream(pipeline_config_path, args.batch_size, args.file_path)
    elif args.mode == 'install':
        install_from_config(pipeline_config_path)
    elif args.mode == 'crossval':
        if args.folds < 2:
            log.error('Minimum number of Folds is 2')
        else:
            calc_cv_score(pipeline_config_path, n_folds=args.folds, is_loo=False)


if __name__ == "__main__":
    main()<|MERGE_RESOLUTION|>--- conflicted
+++ resolved
@@ -47,12 +47,8 @@
 
 parser.add_argument("--folds", help="number of folds", type=int, default=5)
 
-<<<<<<< HEAD
-parser.add_argument("-t", "--token", default=None, help="telegram bot token", type=str)
-=======
 parser.add_argument("-t", "--token", default=None,  help="telegram bot token", type=str)
 
->>>>>>> 24205564
 parser.add_argument("-i", "--ms-id", default=None, help="microsoft bot framework app id", type=str)
 parser.add_argument("-s", "--ms-secret", default=None, help="microsoft bot framework app secret", type=str)
 
@@ -74,12 +70,8 @@
         deep_download(pipeline_config_path)
 
     if args.mode == 'train':
-<<<<<<< HEAD
-        train_evaluate_model_from_config(pipeline_config_path, recursive=args.recursive,
-=======
         train_evaluate_model_from_config(pipeline_config_path,
                                          recursive=args.recursive,
->>>>>>> 24205564
                                          start_epoch_num=args.start_epoch_num)
     elif args.mode == 'evaluate':
         train_evaluate_model_from_config(pipeline_config_path, to_train=False, start_epoch_num=args.start_epoch_num)
