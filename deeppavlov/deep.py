--- conflicted
+++ resolved
@@ -22,22 +22,13 @@
 from deeppavlov.core.common.cross_validation import calc_cv_score
 from deeppavlov.core.common.file import find_config
 from deeppavlov.download import deep_download
-<<<<<<< HEAD
-from deeppavlov.pipeline_manager import PipelineManager
-from utils.alexa.server import run_alexa_default_agent
-from utils.alice import start_alice_server
-from utils.ms_bot_framework_utils.server import run_ms_bf_default_agent
-from utils.pip_wrapper import install_from_config
-from utils.server_utils.server import start_model_server
-from utils.telegram_utils.telegram_ui import interact_model_by_telegram
-=======
 from deeppavlov.utils.alexa.server import run_alexa_default_agent
 from deeppavlov.utils.alice import start_alice_server
 from deeppavlov.utils.ms_bot_framework.server import run_ms_bf_default_agent
 from deeppavlov.utils.pip_wrapper import install_from_config
 from deeppavlov.utils.server.server import start_model_server
 from deeppavlov.utils.telegram.telegram_ui import interact_model_by_telegram
->>>>>>> 9a0bace4
+from deeppavlov.pipeline_manager import PipelineManager
 
 log = getLogger(__name__)
 
@@ -91,13 +82,8 @@
     stateful = args.stateful
 
     if args.mode == 'train':
-<<<<<<< HEAD
-        train_evaluate_model_from_config(pipeline_config_path, recursive=args.recursive,
-                                         start_epoch_num=start_epoch_num)
-=======
         train_evaluate_model_from_config(pipeline_config_path, recursive=args.recursive, 
                                          start_epoch_num=args.start_epoch_num)
->>>>>>> 9a0bace4
     elif args.mode == 'evaluate':
         train_evaluate_model_from_config(pipeline_config_path, to_train=False, start_epoch_num=args.start_epoch_num)
     elif args.mode == 'interact':
