"""
Copyright 2017 Neural Networks and Deep Learning lab, MIPT

Licensed under the Apache License, Version 2.0 (the "License");
you may not use this file except in compliance with the License.
You may obtain a copy of the License at

    http://www.apache.org/licenses/LICENSE-2.0

Unless required by applicable law or agreed to in writing, software
distributed under the License is distributed on an "AS IS" BASIS,
WITHOUT WARRANTIES OR CONDITIONS OF ANY KIND, either express or implied.
See the License for the specific language governing permissions and
limitations under the License.
"""

import argparse
from pathlib import Path
import sys
import os

p = (Path(__file__) / ".." / "..").resolve()
sys.path.append(str(p))

from deeppavlov.core.commands.train import train_evaluate_model_from_config
from deeppavlov.core.commands.infer import interact_model, predict_on_stream
from deeppavlov.core.common.log import get_logger
from deeppavlov.download import deep_download
from deeppavlov.core.common.cross_validation import calc_cv_score
from utils.telegram_utils.telegram_ui import interact_model_by_telegram
from utils.server_utils.server import start_model_server
from utils.ms_bot_framework_utils.server import start_bot_framework_server
from utils.pip_wrapper import install_from_config


log = get_logger(__name__)

parser = argparse.ArgumentParser()

parser.add_argument("mode", help="select a mode, train or interact", type=str,
                    choices={'train', 'evaluate', 'interact', 'predict', 'interactbot', 'interactmsbot',
                             'riseapi', 'download', 'install', 'crossval'})
parser.add_argument("config_path", help="path to a pipeline json config", type=str)

parser.add_argument("-b", "--batch-size", dest="batch_size", default=1, help="inference batch size", type=int)
parser.add_argument("-f", "--input-file", dest="file_path", default=None, help="Path to the input file", type=str)
parser.add_argument("-d", "--download", action="store_true", help="download model components")

parser.add_argument("--folds", help="number of folds", type=int, default=5)

parser.add_argument("-t", "--token", help="telegram bot token", type=str)
parser.add_argument("-i", "--ms-id", help="microsoft bot framework app id", type=str)
parser.add_argument("-s", "--ms-secret", help="microsoft bot framework app secret", type=str)

parser.add_argument("--multi-instance", action="store_true", help="allow rising of several instances of the model")
parser.add_argument("--stateful", action="store_true", help="interact with a stateful model")
parser.add_argument("--use-history", action="store_true", help="feed model with an interaction history")




def find_config(pipeline_config_path: str):
    if not Path(pipeline_config_path).is_file():
        configs = [c for c in Path(__file__).parent.glob(f'configs/**/{pipeline_config_path}.json')
                   if str(c.with_suffix('')).endswith(pipeline_config_path)]  # a simple way to not allow * and ?
        if configs:
            log.info(f"Interpreting '{pipeline_config_path}' as '{configs[0]}'")
            pipeline_config_path = str(configs[0])
    return pipeline_config_path


def main():
    args = parser.parse_args()
    pipeline_config_path = find_config(args.config_path)

    if args.download or args.mode == 'download':
        deep_download(['-c', pipeline_config_path])
    token = args.token or os.getenv('TELEGRAM_TOKEN')

    ms_id = args.ms_id or os.getenv('MS_APP_ID')
    ms_secret = args.ms_secret or os.getenv('MS_APP_SECRET')

    multi_instance = args.multi_instance
    stateful = args.stateful
    use_history = args.use_history

    if args.mode == 'train':
        train_evaluate_model_from_config(pipeline_config_path)
    elif args.mode == 'evaluate':
        train_evaluate_model_from_config(pipeline_config_path, to_train=False, to_validate=False)
    elif args.mode == 'interact':
        interact_model(pipeline_config_path)
    elif args.mode == 'interactbot':
        if not token:
            log.error('Token required: initiate -t param or TELEGRAM_BOT env var with Telegram bot token')
        else:
            interact_model_by_telegram(pipeline_config_path, token)
    elif args.mode == 'interactmsbot':
        if not ms_id:
            log.error('Microsoft Bot Framework app id required: initiate -i param '
                      'or MS_APP_ID env var with Microsoft app id')
        elif not ms_secret:
            log.error('Microsoft Bot Framework app secret required: initiate -s param '
                      'or MS_APP_SECRET env var with Microsoft app secret')
        else:
            start_bot_framework_server(model_config_path=pipeline_config_path,
                                       app_id=ms_id,
                                       app_secret=ms_secret,
                                       multi_instance=multi_instance,
                                       stateful=stateful,
                                       use_history=use_history)
    elif args.mode == 'riseapi':
        start_model_server(pipeline_config_path)
    elif args.mode == 'predict':
        predict_on_stream(pipeline_config_path, args.batch_size, args.file_path)
    elif args.mode == 'install':
        install_from_config(pipeline_config_path)
    elif args.mode == 'crossval':
        if args.folds < 2:
            log.error('Minimum number of Folds is 2')
        else:
            n_folds = args.folds
<<<<<<< HEAD
            score = calc_cv_score(pipeline_config_path=pipeline_config_path, n_folds=n_folds, is_loo=False)
            print('Cross-Validation score: {}'.format(score))
=======
            calc_cv_score(pipeline_config_path=pipeline_config_path, n_folds=n_folds, is_loo=False)
>>>>>>> 348cb8e8


if __name__ == "__main__":
    main()<|MERGE_RESOLUTION|>--- conflicted
+++ resolved
@@ -120,12 +120,7 @@
             log.error('Minimum number of Folds is 2')
         else:
             n_folds = args.folds
-<<<<<<< HEAD
-            score = calc_cv_score(pipeline_config_path=pipeline_config_path, n_folds=n_folds, is_loo=False)
-            print('Cross-Validation score: {}'.format(score))
-=======
             calc_cv_score(pipeline_config_path=pipeline_config_path, n_folds=n_folds, is_loo=False)
->>>>>>> 348cb8e8
 
 
 if __name__ == "__main__":
