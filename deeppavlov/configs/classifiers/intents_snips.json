{
  "dataset_reader": {
    "name": "basic_classification_reader",
    "x": "text",
    "y": "intents",
    "data_path": "snips"
  },
  "dataset_iterator": {
    "name": "basic_classification_iterator",
    "seed": 42,
    "field_to_split": "train",
    "split_fields": [
      "train",
      "valid"
    ],
    "split_proportions": [
      0.9,
      0.1
    ]
  },
  "chainer": {
    "in": [
      "x"
    ],
    "in_y": [
      "y"
    ],
    "pipe": [
      {
        "id": "classes_vocab",
        "name": "simple_vocab",
        "fit_on": [
          "y"
        ],
        "level": "token",
        "save_path": "vocabs/snips_classes.dict",
        "load_path": "vocabs/snips_classes.dict",
        "in": "y",
        "out": "y_ids"
      },
      {
        "in": "x",
        "out": "x_tok",
        "id": "my_tokenizer",
        "name": "nltk_tokenizer",
        "tokenizer": "wordpunct_tokenize"
      },
      {
        "in": "x_tok",
        "out": "x_emb",
        "id": "my_embedder",
        "name": "fasttext",
        "save_path": "embeddings/dstc2_fastText_model.bin",
        "load_path": "embeddings/dstc2_fastText_model.bin",
        "dim": 100
      },
      {
        "in": "y_ids",
        "out": "y_onehot",
        "name": "one_hotter",
        "depth": "#classes_vocab.len"
      },
      {
        "in": [
          "x_emb"
        ],
        "in_y": [
          "y_onehot"
        ],
        "out": [
          "y_pred_probas"
        ],
        "main": true,
        "name": "keras_classification_model",
        "save_path": "classifiers/intents_snips_v4",
        "load_path": "classifiers/intents_snips_v4",
        "embedding_size": "#my_embedder.dim",
        "classes": "#classes_vocab.keys()",
        "kernel_sizes_cnn": [
          1,
          2,
          3
        ],
        "filters_cnn": 256,
        "optimizer": "Adam",
        "lear_rate": 0.01,
        "lear_rate_decay": 0.1,
        "loss": "binary_crossentropy",
        "text_size": 15,
        "coef_reg_cnn": 1e-4,
        "coef_reg_den": 1e-4,
        "dropout_rate": 0.5,
        "dense_size": 100,
        "model_name": "cnn_model"
      },
      {
        "in": "y_pred_probas",
        "out": "y_pred_ids",
        "name": "proba2labels",
        "max_proba": true
      },
      {
        "in": "y_pred_ids",
        "out": "y_pred_labels",
        "ref": "classes_vocab"
      }
    ],
    "out": [
      "y_pred_labels"
    ]
  },
  "train": {
    "epochs": 1000,
    "batch_size": 64,
    "metrics": [
<<<<<<< HEAD
      "accuracy"
=======
      {
        "name": "sets_accuracy",
        "inputs": ["y", "y_labels"]
      },
      "classification_f1",
      {
        "name": "classification_roc_auc",
        "inputs": ["y", "y_probas_dict"]
      }
>>>>>>> 33c095af
    ],
    "validation_patience": 5,
    "val_every_n_epochs": 5,
    "log_every_n_epochs": 5,
    "show_examples": false,
    "validate_best": true,
    "test_best": false
  },
  "metadata": {
    "requirements": [
      "../dp_requirements/tf.txt",
      "../dp_requirements/fasttext.txt"
    ],
    "labels": {
      "telegram_utils": "IntentModel",
      "server_utils": "KerasIntentModel"
    },
    "download": [
      "http://files.deeppavlov.ai/deeppavlov_data/classifiers.tar.gz",
      "http://files.deeppavlov.ai/deeppavlov_data/vocabs.tar.gz",
      {
        "url": "http://files.deeppavlov.ai/datasets/snips_intents/train.csv",
        "subdir": "snips"
      },
      {
        "url": "http://files.deeppavlov.ai/deeppavlov_data/embeddings/dstc2_fastText_model.bin",
        "subdir": "embeddings"
      }
    ]
  }
}<|MERGE_RESOLUTION|>--- conflicted
+++ resolved
@@ -113,24 +113,17 @@
     "epochs": 1000,
     "batch_size": 64,
     "metrics": [
-<<<<<<< HEAD
-      "accuracy"
-=======
+      "sets_accuracy",
+      "f1",
       {
-        "name": "sets_accuracy",
-        "inputs": ["y", "y_labels"]
-      },
-      "classification_f1",
-      {
-        "name": "classification_roc_auc",
-        "inputs": ["y", "y_probas_dict"]
+        "name": "roc_auc",
+        "inputs": ["y_onehot", "y_probas"]
       }
->>>>>>> 33c095af
     ],
     "validation_patience": 5,
     "val_every_n_epochs": 5,
     "log_every_n_epochs": 5,
-    "show_examples": false,
+    "show_examples": true,
     "validate_best": true,
     "test_best": false
   },
