{
  "dataset_reader": {
    "name": "dstc2_reader",
    "data_path": "dstc2"
  },
  "dataset_iterator": {
    "name": "dstc2_intents_iterator",
    "seed": 42
  },
  "chainer": {
    "in": [
      "x"
    ],
    "in_y": [
      "y"
    ],
    "pipe": [
      {
        "id": "classes_vocab",
        "name": "simple_vocab",
        "fit_on": [
          "y"
        ],
        "level": "token",
        "save_path": "vocabs/dstc2_classes.dict",
        "load_path": "vocabs/dstc2_classes.dict",
        "in": "y",
        "out": "y_ids"
      },
      {
        "in": "x",
        "out": "x_tok",
        "id": "my_tokenizer",
        "name": "nltk_tokenizer",
        "tokenizer": "wordpunct_tokenize"
      },
      {
        "in": "x_tok",
        "out": "x_emb",
        "id": "my_embedder",
        "name": "fasttext",
        "save_path": "embeddings/wiki.en.bin",
        "load_path": "embeddings/wiki.en.bin",
        "dim": 300
      },
      {
        "in": "y_ids",
        "out": "y_onehot",
        "name": "one_hotter",
        "depth": "#classes_vocab.len"
      },
      {
        "in": [
          "x_emb"
        ],
        "in_y": [
          "y_onehot"
        ],
        "out": [
          "y_pred_probas"
        ],
        "main": true,
        "name": "keras_classification_model",
        "save_path": "classifiers/intents_dstc2_v5",
        "load_path": "classifiers/intents_dstc2_v5",
        "embedding_size": "#my_embedder.dim",
        "classes": "#classes_vocab.keys()",
        "kernel_sizes_cnn": [
          1,
          2,
          3
        ],
        "filters_cnn": 512,
        "optimizer": "Adam",
        "lear_rate": 0.1,
        "lear_rate_decay": 0.1,
        "loss": "binary_crossentropy",
        "text_size": 15,
        "coef_reg_cnn": 1e-4,
        "coef_reg_den": 1e-4,
        "dropout_rate": 0.5,
        "dense_size": 100,
        "model_name": "cnn_model"
      },
      {
        "in": "y_pred_probas",
        "out": "y_pred_ids",
        "name": "proba2labels",
        "confident_threshold": 0.5
      },
      {
        "in": "y_pred_ids",
        "out": "y_pred_labels",
        "ref": "classes_vocab"
      }
    ],
    "out": [
      "y_pred_labels"
    ]
  },
  "train": {
    "epochs": 1000,
    "batch_size": 64,
    "metrics": [
<<<<<<< HEAD
      "accuracy"
=======
      {
        "name": "sets_accuracy",
        "inputs": ["y", "y_labels"]
      },
      "classification_f1",
      {
        "name": "classification_roc_auc",
        "inputs": ["y", "y_probas_dict"]
      }
>>>>>>> 33c095af
    ],
    "validation_patience": 5,
    "val_every_n_epochs": 5,
    "log_every_n_batches": 100,
    "show_examples": false,
    "validate_best": true,
    "test_best": true
  },
  "metadata": {
    "requirements": [
      "../dp_requirements/tf.txt",
      "../dp_requirements/fasttext.txt"
    ],
    "labels": {
      "telegram_utils": "IntentModel"
    },
    "download": [
      "http://files.deeppavlov.ai/deeppavlov_data/classifiers.tar.gz",
      "http://files.deeppavlov.ai/deeppavlov_data/vocabs.tar.gz",
      {
        "url": "http://files.deeppavlov.ai/deeppavlov_data/embeddings/wiki.en.bin",
        "subdir": "embeddings"
      }
    ]
  }
}<|MERGE_RESOLUTION|>--- conflicted
+++ resolved
@@ -47,6 +47,7 @@
         "in": "y_ids",
         "out": "y_onehot",
         "name": "one_hotter",
+        "id": "my_one_hotter",
         "depth": "#classes_vocab.len"
       },
       {
@@ -92,6 +93,11 @@
         "in": "y_pred_ids",
         "out": "y_pred_labels",
         "ref": "classes_vocab"
+      },
+      {
+        "ref": "my_one_hotter",
+        "in": "y_pred_ids",
+        "out": "y_pred_onehot"
       }
     ],
     "out": [
@@ -102,19 +108,21 @@
     "epochs": 1000,
     "batch_size": 64,
     "metrics": [
-<<<<<<< HEAD
-      "accuracy"
-=======
+      "sets_accuracy",
       {
-        "name": "sets_accuracy",
-        "inputs": ["y", "y_labels"]
+        "name": "f1",
+        "inputs": [
+          "y_onehot",
+          "y_pred_onehot"
+        ]
       },
-      "classification_f1",
       {
-        "name": "classification_roc_auc",
-        "inputs": ["y", "y_probas_dict"]
+        "name": "roc_auc",
+        "inputs": [
+          "y_onehot",
+          "y_probas"
+        ]
       }
->>>>>>> 33c095af
     ],
     "validation_patience": 5,
     "val_every_n_epochs": 5,
