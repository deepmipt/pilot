--- conflicted
+++ resolved
@@ -12,14 +12,14 @@
       "x"
     ],
     "in_y": [
-      "y_true"
+      "y"
     ],
     "pipe": [
       {
         "id": "classes_vocab",
         "name": "simple_vocab",
         "fit_on": [
-          "y_true"
+          "y"
         ],
         "level": "token",
         "save_path": "vocabs/dstc2_classes.dict",
@@ -47,6 +47,7 @@
         "in": "y_ids",
         "out": "y_onehot",
         "name": "one_hotter",
+        "id": "my_one_hotter",
         "depth": "#classes_vocab.len"
       },
       {
@@ -54,11 +55,7 @@
           "x_emb"
         ],
         "in_y": [
-<<<<<<< HEAD
           "y_onehot"
-=======
-          "y_true"
->>>>>>> 33c095af
         ],
         "out": [
           "y_pred_probas"
@@ -96,6 +93,11 @@
         "in": "y_pred_ids",
         "out": "y_pred_labels",
         "ref": "classes_vocab"
+      },
+      {
+        "ref": "my_one_hotter",
+        "in": "y_pred_ids",
+        "out": "y_pred_onehot"
       }
     ],
     "out": [
@@ -106,19 +108,21 @@
     "epochs": 1000,
     "batch_size": 64,
     "metrics": [
-<<<<<<< HEAD
-      "accuracy"
-=======
+      "sets_accuracy",
       {
-        "name": "sets_accuracy",
-        "inputs": ["y_true", "y_labels"]
+        "name": "f1",
+        "inputs": [
+          "y_onehot",
+          "y_pred_onehot"
+        ]
       },
-      "classification_f1",
       {
-        "name": "classification_roc_auc",
-        "inputs": ["y_true", "y_probas_dict"]
+        "name": "roc_auc",
+        "inputs": [
+          "y_onehot",
+          "y_pred_probas"
+        ]
       }
->>>>>>> 33c095af
     ],
     "validation_patience": 5,
     "val_every_n_epochs": 5,
