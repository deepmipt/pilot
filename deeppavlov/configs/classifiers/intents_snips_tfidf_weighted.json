--- conflicted
+++ resolved
@@ -178,19 +178,7 @@
     },
     "download": [
       {
-<<<<<<< HEAD
-        "url": "http://files.deeppavlov.ai/datasets/snips_intents/train.csv",
-        "subdir": "{DOWNLOADS_PATH}/snips"
-      },
-      {
         "url": "http://files.deeppavlov.ai/deeppavlov_data/classifiers/intents_snips_sklearn_v12.tar.gz",
-=======
-        "url": "http://files.deeppavlov.ai/deeppavlov_data/vocabs.tar.gz",
-        "subdir": "{MODELS_PATH}"
-      },
-{
-        "url": "http://files.deeppavlov.ai/deeppavlov_data/classifiers/intents_snips_sklearn_v10.tar.gz",
->>>>>>> 5de8a0d6
         "subdir": "{MODELS_PATH}/classifiers"
       },
       {
