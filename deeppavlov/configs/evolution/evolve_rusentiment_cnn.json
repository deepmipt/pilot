--- conflicted
+++ resolved
@@ -168,19 +168,12 @@
       "discrete": true
     },
     "metrics": [
-<<<<<<< HEAD
-      "accuracy"
-=======
-      "classification_f1",
-      {
-        "name": "sets_accuracy",
-        "inputs": ["y", "y_labels"]
-      },
-      {
-        "name": "classification_roc_auc",
-        "inputs": ["y", "y_probas_dict"]
+      "sets_accuracy",
+      "f1",
+      {
+        "name": "roc_auc",
+        "inputs": ["y_onehot", "y_pred_probas"]
       }
->>>>>>> 33c095af
     ],
     "validation_patience": 5,
     "val_every_n_epochs": 1,
