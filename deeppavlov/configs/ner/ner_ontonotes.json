{
  "dataset_reader": {
    "class_name": "conll2003_reader",
    "data_path": "{DOWNLOADS_PATH}/ontonotes",
    "dataset_name": "ontonotes"
  },
  "dataset_iterator": {
    "class_name": "data_learning_iterator",
    "seed": 42
  },
  "chainer": {
    "in": ["x"],
    "in_y": ["y"],
    "pipe": [
      {
        "in": ["x"],
        "class_name": "lazy_tokenizer",
        "out": ["x_tokens"]
      },
      {
        "in": ["x_tokens"],
        "class_name": "str_lower",
        "out": ["x_lower"]
      },
      {
        "in": ["x_lower"],
        "class_name": "sanitizer",
        "nums": true,
        "out": ["x_san"]
      },
      {
        "in": ["y"],
        "id": "tag_vocab",
        "class_name": "simple_vocab",
        "pad_with_zeros": true,
        "fit_on": ["y"],
        "save_path": "{MODELS_PATH}/ner_ontonotes/tag.dict",
        "load_path": "{MODELS_PATH}/ner_ontonotes/tag.dict",
        "out": ["y_ind"]
      },
      {
        "in": ["x_tokens"],
        "class_name": "char_splitter",
        "out": ["x_char"]
      },
      {
        "in": ["x_char"],
        "id": "char_vocab",
        "class_name": "simple_vocab",
        "pad_with_zeros": true,
        "fit_on": ["x_char"],
        "save_path": "{MODELS_PATH}/ner_ontonotes/char.dict",
        "load_path": "{MODELS_PATH}/ner_ontonotes/char.dict",
        "out": ["x_char_ind"]
      },
      {
        "in": ["x_tokens"],
        "class_name": "mask",
        "out": ["mask"]
      },
      {
        "in": ["x_san"],
        "id": "glove_emb",
        "class_name": "glove",
        "pad_zero": true,
        "load_path": "{DOWNLOADS_PATH}/embeddings/glove.6B.100d.txt",

        "out": ["x_emb"]
      },
      {
        "id": "embeddings_char",
        "class_name": "emb_mat_assembler",
        "character_level": true,
        "emb_dim": 32,
        "embedder": "#glove_emb",
        "vocab": "#char_vocab"
      },
      {
        "id": "capitalization",
        "class_name": "capitalization_featurizer",
        "in": ["x_tokens"],
        "out": ["cap"]
      },
      {
        "in": ["x_emb", "mask", "x_char_ind", "cap"],
        "in_y": ["y_ind"],
        "out": ["y_predicted"],
        "class_name": "ner",
        "main": true,
        "token_emb_dim": "#glove_emb.dim",
        "n_hidden_list": [256, 256, 256],
        "net_type": "rnn",
        "cell_type": "lstm",
        "use_cudnn_rnn": true,
        "n_tags": "#tag_vocab.len",
        "capitalization_dim": "#capitalization.dim",
        "char_emb_dim": "#embeddings_char.dim",
        "save_path": "{MODELS_PATH}/ner_ontonotes/model",
        "load_path": "{MODELS_PATH}/ner_ontonotes/model",
        "char_emb_mat": "#embeddings_char.emb_mat",
        "two_dense_on_top": true,
        "use_crf": true,
        "use_batch_norm": true,
        "embeddings_dropout": true,
        "top_dropout": true,
        "intra_layer_dropout": false,
        "l2_reg": 0,
        "learning_rate": 3e-3,
        "learning_rate_drop_patience": 3,
        "dropout_keep_prob": 0.7
      },
      {
        "ref": "tag_vocab",
        "in": ["y_predicted"],
        "out": ["tags"]
      }
    ],

    "out": ["x_tokens", "tags"]
  },
  "train": {
    "epochs": 100,
    "batch_size": 64,

    "metrics": [
      {
        "name": "ner_f1",
        "inputs": ["y", "tags"]
      }
    ],
    "validation_patience": 7,
    "val_every_n_epochs": 1,

    "log_every_n_batches": -1,
<<<<<<< HEAD
    "show_examples": false
=======
    "show_examples": false,
    "class_name": "nn_trainer",
    "evaluation_targets": [
      "valid",
      "test"
    ]
>>>>>>> 6ea50d62
  },
  "metadata": {
    "variables": {
      "ROOT_PATH": "~/.deeppavlov",
      "DOWNLOADS_PATH": "{ROOT_PATH}/downloads",
      "MODELS_PATH": "{ROOT_PATH}/models"
    },
    "requirements": [
      "{DEEPPAVLOV_PATH}/requirements/gensim.txt",
      "{DEEPPAVLOV_PATH}/requirements/tf.txt"
    ],
    "labels": {
      "telegram_utils": "NERCoNLL2003Model",
      "server_utils": "NER"
    },
    "download": [
      {
        "url": "http://files.deeppavlov.ai/deeppavlov_data/ner_ontonotes_v3_cpu_compatible.tar.gz",
        "subdir": "{MODELS_PATH}"
      },
      {
        "url": "http://files.deeppavlov.ai/embeddings/glove.6B.100d.txt",
        "subdir": "{DOWNLOADS_PATH}/embeddings"
      }
    ]
  }
}<|MERGE_RESOLUTION|>--- conflicted
+++ resolved
@@ -132,16 +132,12 @@
     "val_every_n_epochs": 1,
 
     "log_every_n_batches": -1,
-<<<<<<< HEAD
-    "show_examples": false
-=======
     "show_examples": false,
     "class_name": "nn_trainer",
     "evaluation_targets": [
       "valid",
       "test"
     ]
->>>>>>> 6ea50d62
   },
   "metadata": {
     "variables": {
