{
  "dataset_reader": {
    "name": "conll2003_reader",
    "data_path": "total_rus/",
    "provide_pos": false
  },
  "dataset_iterator": {
    "name": "data_learning_iterator"
  },
  "chainer": {
    "in": ["x"],
    "in_y": ["y"],
    "pipe": [
      {
        "in": ["x"],
        "name": "lazy_tokenizer",
        "out": ["x_tokens"]
      },
      {
        "in": ["x_tokens"],
        "name": "str_lower",
        "out": ["x_lower"]
      },
      {
        "in": ["x_lower"],
        "name": "sanitizer",
        "nums": true,
        "out": ["x_san"]
      },
      {
        "in": ["x_san"],
        "id": "word_vocab",
        "name": "simple_vocab",
        "pad_with_zeros": true,
        "special_tokens": ["<UNK>"],
        "fit_on": ["x_san"],
        "save_path": "ner_rus/word.dict",
        "load_path": "ner_rus/word.dict",
        "out": ["x_tok_ind"]
      },
      {
        "in": ["y"],
        "id": "tag_vocab",
        "name": "simple_vocab",
        "pad_with_zeros": true,
        "fit_on": ["y"],
        "save_path": "ner_rus/tag.dict",
        "load_path": "ner_rus/tag.dict",
        "out": ["y_ind"]
      },
      {
        "in": ["x_tokens"],
        "name": "char_splitter",
        "out": ["x_char"]
      },
      {
        "in": ["x_char"],
        "id": "char_vocab",
        "name": "char_vocab",
        "pad_with_zeros": true,
        "fit_on": ["x_char"],
        "save_path": "ner_rus/char.dict",
        "load_path": "ner_rus/char.dict",
        "out": ["x_char_ind"]
      },
      {
        "in": ["x_san"],
        "id": "embedder",
        "name": "fasttext",
        "pad_zero": true,
        "load_path": "embeddings/lenta_lower_100.bin",
        "out": ["x_emb"]
      },
      {
        "in": ["x_tokens"],
        "name": "mask",
        "out": ["mask"]
      },
      {
        "name": "random_emb_mat",
        "id": "embeddings",
        "vocab_len": "#word_vocab.len",
        "emb_dim": 100
      },
      {
        "name": "random_emb_mat",
        "id": "embeddings_char",
        "vocab_len": "#char_vocab.len",
        "emb_dim": 100
      },
      {
        "id": "capitalization",
        "name": "capitalization_featurizer",
        "in": ["x_tokens"],
        "out": ["cap"]
      },
      {
        "in": ["x_emb", "mask", "x_char_ind", "cap"],
        "in_y": ["y_ind"],
        "out": ["y_predicted"],
        "name": "ner",
        "main": true,
        "n_hidden_list": [128],
        "net_type": "rnn",
        "cell_type": "lstm",
        "use_cudnn_rnn": true,
        "n_tags": "#tag_vocab.len",
        "capitalization_dim": "#capitalization.dim",
        "token_emb_dim": "#embedder.dim",
        "char_emb_dim": 100,
        "save_path": "ner_rus/model",
        "load_path": "ner_rus/model",
        "char_emb_mat": "#embeddings_char.emb_mat",
        "use_crf": true,
        "use_batch_norm": true,
        "embeddings_dropout": true,
        "top_dropout": true,
        "intra_layer_dropout": true,
        "l2_reg": 0,
        "learning_rate": 1e-2,
        "dropout_keep_prob": 0.7
      },
      {
        "ref": "tag_vocab",
        "in": ["y_predicted"],
        "out": ["tags"]
      }
    ],

    "out": ["x_tokens", "tags"]
  },
  "train": {
    "epochs": 100,
    "batch_size": 64,

    "metrics": ["ner_f1"],
    "validation_patience": 7,
    "val_every_n_epochs": 1,

    "log_every_n_epochs": 1,
    "show_examples": false,
    "tensorboard_log_dir": "ner_rus/logs"
  },
  "metadata": {
    "requirements": [
      "../dp_requirements/fasttext.txt",
      "../dp_requirements/tf-gpu.txt"
    ],
    "labels": {
      "telegram_utils": "NERCoNLL2003Model",
      "server_utils": "NER"
    },
    "download": [
<<<<<<< HEAD
      "http://files.deeppavlov.ai/deeppavlov_data/ner_rus_v2.tar.gz",
=======
      "http://lnsigo.mipt.ru/export/deeppavlov_data/ner_rus_v2_cpu_compatible.tar.gz",
>>>>>>> c08106fe
      {
        "url": "http://files.deeppavlov.ai/embeddings/lenta_lower_100.bin",
        "subdir": "embeddings"
      }
    ]
  }
}
<|MERGE_RESOLUTION|>--- conflicted
+++ resolved
@@ -151,11 +151,7 @@
       "server_utils": "NER"
     },
     "download": [
-<<<<<<< HEAD
-      "http://files.deeppavlov.ai/deeppavlov_data/ner_rus_v2.tar.gz",
-=======
-      "http://lnsigo.mipt.ru/export/deeppavlov_data/ner_rus_v2_cpu_compatible.tar.gz",
->>>>>>> c08106fe
+      "http://files.deeppavlov.ai/deeppavlov_data/ner_rus_v2_cpu_compatible.tar.gz",
       {
         "url": "http://files.deeppavlov.ai/embeddings/lenta_lower_100.bin",
         "subdir": "embeddings"
