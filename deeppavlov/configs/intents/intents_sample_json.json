--- conflicted
+++ resolved
@@ -39,8 +39,6 @@
         "load_path": "vocabs/snips_classes.dict"
       },
       {
-<<<<<<< HEAD
-=======
         "id": "my_embedder",
         "name": "fasttext",
         "save_path": "embeddings/dstc2_fastText_model.bin",
@@ -53,7 +51,6 @@
         "tokenizer": "wordpunct_tokenize"
       },
       {
->>>>>>> 46fdd028
         "in": [
           "x"
         ],
@@ -61,12 +58,8 @@
           "y"
         ],
         "out": [
-<<<<<<< HEAD
-          "y_predicted"
-=======
           "y_labels",
           "y_probas_dict"
->>>>>>> 46fdd028
         ],
         "main": true,
         "name": "intent_model",
@@ -95,12 +88,8 @@
       }
     ],
     "out": [
-<<<<<<< HEAD
-      "y_predicted"
-=======
       "y_labels",
       "y_probas_dict"
->>>>>>> 46fdd028
     ]
   },
   "train": {
