{
  "dataset_reader": {
    "name": "dstc2_reader",
    "data_path": "dstc2"
  },
  "dataset_iterator": {
    "name": "dstc2_intents_iterator",
    "seed": 42,
    "fields_to_merge": [
      "train",
      "valid"
    ],
    "merged_field": "train",
    "field_to_split": "train",
    "split_fields": [
      "train",
      "valid"
    ],
    "split_proportions": [
      0.9,
      0.1
    ]
  },
  "chainer": {
    "in": [
      "x"
    ],
    "in_y": [
      "y"
    ],
    "pipe": [
      {
        "id": "classes_vocab",
        "name": "default_vocab",
        "fit_on": [
          "y"
        ],
        "level": "token",
        "save_path": "vocabs/classes.dict",
        "load_path": "vocabs/classes.dict"
      },
      {
<<<<<<< HEAD
=======
        "id": "my_embedder",
        "name": "fasttext",
        "save_path": "embeddings/dstc2_fastText_model.bin",
        "load_path": "embeddings/dstc2_fastText_model.bin",
        "dim": 100
      },
      {
        "id": "my_tokenizer",
        "name": "nltk_tokenizer",
        "tokenizer": "wordpunct_tokenize"
      },
      {
>>>>>>> 46fdd028
        "in": [
          "x"
        ],
        "in_y": [
          "y"
        ],
        "out": [
<<<<<<< HEAD
          "y_predicted"
=======
          "y_labels",
          "y_probas_dict"
>>>>>>> 46fdd028
        ],
        "main": true,
        "name": "intent_model",
        "save_path": "intents/intent_cnn_v4",
        "load_path": "intents/intent_cnn_v4",
        "classes": "#classes_vocab.keys()",
        "kernel_sizes_cnn": [
          1,
          2,
          3
        ],
        "filters_cnn": 512,
        "confident_threshold": 0.5,
        "optimizer": "Adam",
        "lear_rate": 0.1,
        "lear_rate_decay": 0.1,
        "loss": "binary_crossentropy",
        "text_size": 15,
        "coef_reg_cnn": 1e-4,
        "coef_reg_den": 1e-4,
        "dropout_rate": 0.5,
        "dense_size": 100,
        "model_name": "cnn_model",
        "embedder": "#my_embedder",
        "tokenizer": "#my_tokenizer"
      }
    ],
    "out": [
<<<<<<< HEAD
      "y_predicted"
=======
      "y_labels",
      "y_probas_dict"
>>>>>>> 46fdd028
    ]
  },
  "train": {
    "epochs": 1000,
    "batch_size": 64,
    "metrics": [
      "classification_accuracy",
      "classification_f1",
      "classification_roc_auc"
    ],
    "validation_patience": 5,
    "val_every_n_epochs": 5,
    "log_every_n_batches": 100,
    "show_examples": false
  },
  "metadata": {
    "labels": {
      "telegram_utils": "IntentModel"
    },
    "download": [
      "http://lnsigo.mipt.ru/export/deeppavlov_data/intents.tar.gz",
      {
        "url": "http://lnsigo.mipt.ru/export/deeppavlov_data/embeddings/dstc2_fastText_model.bin",
        "subdir": "embeddings"
      }
    ]
  }
}<|MERGE_RESOLUTION|>--- conflicted
+++ resolved
@@ -40,8 +40,6 @@
         "load_path": "vocabs/classes.dict"
       },
       {
-<<<<<<< HEAD
-=======
         "id": "my_embedder",
         "name": "fasttext",
         "save_path": "embeddings/dstc2_fastText_model.bin",
@@ -54,7 +52,6 @@
         "tokenizer": "wordpunct_tokenize"
       },
       {
->>>>>>> 46fdd028
         "in": [
           "x"
         ],
@@ -62,12 +59,8 @@
           "y"
         ],
         "out": [
-<<<<<<< HEAD
-          "y_predicted"
-=======
           "y_labels",
           "y_probas_dict"
->>>>>>> 46fdd028
         ],
         "main": true,
         "name": "intent_model",
@@ -96,12 +89,8 @@
       }
     ],
     "out": [
-<<<<<<< HEAD
-      "y_predicted"
-=======
       "y_labels",
       "y_probas_dict"
->>>>>>> 46fdd028
     ]
   },
   "train": {
