{
  "dataset_reader": {
    "name": "insurance_reader",
    "data_path": "./insurance_data"
  },
  "dataset_iterator": {
    "name": "ranking_iterator",
    "seed": 243,
    "len_vocab": 24981,
    "sample_candidates": "global",
    "sample_candidates_valid": "pool",
    "sample_candidates_test": "pool",
    "num_negative_samples": 500,
    "num_ranking_samples_valid": 500,
    "num_ranking_samples_test": 500
  },
  "chainer": {
    "in": ["x"],
    "in_y": ["y"],
    "pipe": [
      {
        "in": ["x"],
        "in_y": ["y"],
        "out": ["y_predicted"],
        "name": "ranking_model",
        "device_num": 0,
        "train_now": true,
<<<<<<< HEAD
        "vocab_name": "insurance",
        "vocabs_path": "insurance_data/insuranceQA-master/V1",
        "download_url": "http://lnsigo.mipt.ru/export/embeddings/wiki.en.bin",
        "embeddings": "fasttext",
        "embeddings_path": "insurance_embeddings",
        "embedding_dim": 300,
        "use_matrix": false,
=======
        "vocabs_path": "insuranceQA-master/V1",
        "embeddings": "word2vec",
        "embedding_dim": 100,
>>>>>>> f63dff61
        "seed": 243,
        "max_sequence_length": 200,
        "reccurent": "bilstm",
        "max_pooling": true,
        "type_of_weights": "shared",
        "hidden_dim": 300,
        "learning_rate": 1e-3,
        "margin": 0.1,
        "save_path": "insurance_ranking/model_weights.h5",
        "load_path": "insurance_ranking/model_weights.h5",
        "interact_pred_num": 3
      }
    ],
    "out": ["y_predicted"]
  },
  "train": {
    "epochs": 200,
    "batch_size": 256,
    "pytest_max_batches": 2,
    "metrics": ["r@1", "rank_response", "loss"],
    "validation_patience": 5,
    "val_every_n_epochs": 10,
    "log_every_n_batches": 10
  },
  "metadata": {
    "labels": {
      "telegram_utils": "RankingModel",
      "server_utils": "Ranker"
    },
    "download": [
      "http://lnsigo.mipt.ru/export/deeppavlov_data/ranking.tar.gz",
      {
        "url": "http://lnsigo.mipt.ru/export/datasets/insuranceQA-master.zip",
        "subdir": "insurance_data"
      },
      {
        "url": "http://lnsigo.mipt.ru/export/embeddings/insurance_v1_word2vec",
        "subdir": "insurance_embeddings"
      }
    ]
  }
}<|MERGE_RESOLUTION|>--- conflicted
+++ resolved
@@ -25,7 +25,6 @@
         "name": "ranking_model",
         "device_num": 0,
         "train_now": true,
-<<<<<<< HEAD
         "vocab_name": "insurance",
         "vocabs_path": "insurance_data/insuranceQA-master/V1",
         "download_url": "http://lnsigo.mipt.ru/export/embeddings/wiki.en.bin",
@@ -33,11 +32,6 @@
         "embeddings_path": "insurance_embeddings",
         "embedding_dim": 300,
         "use_matrix": false,
-=======
-        "vocabs_path": "insuranceQA-master/V1",
-        "embeddings": "word2vec",
-        "embedding_dim": 100,
->>>>>>> f63dff61
         "seed": 243,
         "max_sequence_length": 200,
         "reccurent": "bilstm",
@@ -74,7 +68,7 @@
         "subdir": "insurance_data"
       },
       {
-        "url": "http://lnsigo.mipt.ru/export/embeddings/insurance_v1_word2vec",
+        "url": "http://lnsigo.mipt.ru/export/embeddings/wiki.en.bin",
         "subdir": "insurance_embeddings"
       }
     ]
