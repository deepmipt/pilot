--- conflicted
+++ resolved
@@ -10,15 +10,9 @@
     "sample_candidates_pool": false,
     "sample_candidates_pool_valid": true,
     "sample_candidates_pool_test": true,
-<<<<<<< HEAD
-    "num_negative_samples": 500,
-    "num_ranking_samples_valid": 500,
-    "num_ranking_samples_test": 500
-=======
     "num_negative_samples": 5,
     "num_ranking_samples_valid": 5,
     "num_ranking_samples_test": 5
->>>>>>> 347e0b5e
   },
   "chainer": {
     "in": ["x"],
@@ -48,11 +42,7 @@
         "margin": 0.1,
         "save_path": "insurance_ranking/model_weights.h5",
         "load_path": "insurance_ranking/model_weights.h5",
-<<<<<<< HEAD
-        "update_embeddings": false,
-=======
         "update_embeddings": true,
->>>>>>> 347e0b5e
         "interact_pred_num": 3
       }
     ],
@@ -77,11 +67,7 @@
       "server_utils": "Ranker"
     },
     "download": [
-<<<<<<< HEAD
-      "http://files.deeppavlov.ai/deeppavlov_data/insurance_ranking.tar.gz",
-=======
       "http://files.deeppavlov.ai/deeppavlov_data/insurance_ranking_ds.tar.gz",
->>>>>>> 347e0b5e
       {
         "url": "http://files.deeppavlov.ai/datasets/insuranceQA-master.zip",
         "subdir": "insurance_data"
