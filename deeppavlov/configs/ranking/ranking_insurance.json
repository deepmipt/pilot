--- conflicted
+++ resolved
@@ -98,13 +98,8 @@
       "MODELS_PATH": "{ROOT_PATH}/models"
     },
     "requirements": [
-<<<<<<< HEAD
       "{DEEPPAVLOV_PATH}/requirements/tf.txt",
-      "{DEEPPAVLOV_PATH}/requirements/gensim.txt"
-=======
-      "../dp_requirements/tf.txt",
-      "../dp_requirements/fasttext.txt"
->>>>>>> 8ad6f10f
+      "{DEEPPAVLOV_PATH}/requirements/fasttext.txt"
     ],
     "labels": {
       "telegram_utils": "SiameseModel",
