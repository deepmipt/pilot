--- conflicted
+++ resolved
@@ -32,11 +32,7 @@
         "save_path": "{DOWNLOADS_PATH}/dstc2/resto.sqlite"
       },
       {
-<<<<<<< HEAD
-        "class_name": "go_bot_rnn",
-=======
         "class_name": "go_bot",
->>>>>>> 6ea50d62
         "load_path": "{MODELS_PATH}/gobot_dstc2_minimal/model",
         "save_path": "{MODELS_PATH}/gobot_dstc2_minimal/model",
         "in": ["x"],
@@ -83,15 +79,9 @@
     "epochs": 200,
     "batch_size": 4,
 
-<<<<<<< HEAD
-	"metrics": ["per_item_dialog_accuracy"],
-	"validation_patience": 10,
-	"val_every_n_epochs": 1,
-=======
     "metrics": ["per_item_dialog_accuracy"],
     "validation_patience": 10,
     "val_every_n_epochs": 1,
->>>>>>> 6ea50d62
 
     "log_every_n_batches": -1,
     "log_every_n_epochs": 1,
