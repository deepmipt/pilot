{
  "dataset_reader": {
    "name": "dstc2_reader",
    "data_path": "dstc2"
  },
  "dataset_iterator": {
    "name": "dialog_iterator"
  },
  "chainer": {
    "in": ["x"],
    "in_y": ["y"],
    "out": ["y_predicted"],
    "pipe": [
      {
        "class": "deeppavlov.models.go_bot.wrapper:DialogComponentWrapper",
        "component": { "name": "split_tokenizer" },
        "in": ["x"],
        "out": ["x_tokens"]
      },
      {
        "id": "token_vocab",
        "name": "simple_vocab",
        "fit_on": ["x_tokens"],
        "save_path": "vocabs/token.dict",
        "load_path": "vocabs/token.dict"
      },
      {
        "id": "restaurant_database",
        "name": "sqlite_database",
        "table_name": "mytable",
        "primary_keys": ["name"],
        "save_path": "dstc2/resto.sqlite"
      },
      {
        "in": ["x"],
        "in_y": ["y"],
        "out": ["y_predicted"],
        "main": true,
        "name": "go_bot",
        "load_path": "gobot_dstc2_minimal/model",
        "save_path": "gobot_dstc2_minimal/model",
        "debug": false,
        "word_vocab": "#token_vocab",
        "template_path": "dstc2/dstc2-templates.txt",
        "template_type": "DualTemplate",
        "database": "#restaurant_database",
        "api_call_action": "api_call",
        "use_action_mask": false,
        "network_parameters": {
          "learning_rate": 0.005,
          "dropout_rate": 0.1,
          "l2_reg_coef": 1e-4,
          "hidden_size": 128,
          "dense_size": 64
        },
        "slot_filler": null,
        "intent_classifier": null,
        "embedder": null,
        "bow_embedder": {
          "name": "bow",
          "depth": "#token_vocab.__len__()",
          "with_counts": true
        },
        "tokenizer": {
          "name": "stream_spacy_tokenizer",
          "lowercase": false
        },
        "tracker": {
          "name": "featurized_tracker",
          "slot_names": ["pricerange", "this", "area", "food", "name"]
        }
      }
    ]
  },
  "train": {
    "requirements": [
      "../dp_requirements/tf.txt",
      "../dp_requirements/fasttext.txt",
      "../dp_requirements/spacy.txt",
      "../dp_requirements/en_core_web_sm.txt"
    ],
	"epochs": 200,
	"batch_size": 4,

	"metrics": ["per_item_dialog_accuracy"],
	"validation_patience": 20,
	"val_every_n_epochs": 1,

	"log_every_n_batches": -1,
	"log_every_n_epochs": 1,
<<<<<<< HEAD
	"show_examples": false 
=======
	"show_examples": false,
    "validate_best": true,
    "test_best": true
>>>>>>> a277765b
  },
  "metadata": {
    "labels": {
      "telegram_utils": "GoalOrientedBot",
      "server_utils": "GoalOrientedBot"
    },
    "download": [
      {
        "url": "http://files.deeppavlov.ai/datasets/dstc2_v2.tar.gz",
        "subdir": "dstc2"
      }
    ]
  }
}<|MERGE_RESOLUTION|>--- conflicted
+++ resolved
@@ -88,13 +88,9 @@
 
 	"log_every_n_batches": -1,
 	"log_every_n_epochs": 1,
-<<<<<<< HEAD
-	"show_examples": false 
-=======
 	"show_examples": false,
     "validate_best": true,
     "test_best": true
->>>>>>> a277765b
   },
   "metadata": {
     "labels": {
