{
  "dataset_reader": {
    "class_name": "dstc2_reader",
    "data_path": "{DOWNLOADS_PATH}/dstc2"
  },
  "dataset_iterator": {
    "class_name": "dialog_iterator"
  },
  "chainer": {
    "in": ["x"],
    "in_y": ["y"],
    "out": ["y_predicted"],
    "pipe": [
      {
        "class_name": "deeppavlov.models.go_bot.wrapper:DialogComponentWrapper",
        "component": { "class_name": "split_tokenizer" },
        "in": ["x"],
        "out": ["x_tokens"]
      },
      {
        "id": "token_vocab",
        "fit_on": ["x_tokens"],
        "class_name": "simple_vocab",
        "save_path": "{MODELS_PATH}/vocabs/token.dict",
        "load_path": "{MODELS_PATH}/vocabs/token.dict"
      },
      {
        "id": "restaurant_database",
        "class_name": "sqlite_database",
        "table_name": "mytable",
        "primary_keys": ["name"],
        "save_path": "{DOWNLOADS_PATH}/dstc2/resto.sqlite"
      },
      {
        "name": "go_bot_rnn",
        "load_path": "gobot_dstc2_best/model",
        "save_path": "gobot_dstc2_best/model",
        "in": ["x"],
        "in_y": ["y"],
        "out": ["y_predicted"],
        "main": true,
<<<<<<< HEAD
=======
        "class_name": "go_bot",
        "load_path": "{MODELS_PATH}/gobot_dstc2_best/model",
        "save_path": "{MODELS_PATH}/gobot_dstc2_best/model",
>>>>>>> 8f014e1c
        "debug": false,
        "learning_rate": [2e-3, 2e-2],
        "learning_rate_decay": "1cycle",
        "learning_rate_decay_batches": 150,
        "learning_rate_drop_patience": 5,
        "learning_rate_drop_div": 10.0,
        "momentum": 0.95,
        "optimizer": "tensorflow.train:AdamOptimizer",
        "clip_norm": 2.0,
        "dropout_rate": 0.45,
        "l2_reg_coef": 2e-3,
        "hidden_size": 128,
        "dense_size": 128,
        "attention_mechanism": {
          "type": "cs_bahdanau",
          "hidden_size": 32,
          "depth": 3,
          "action_as_key": true,
          "max_num_tokens": 100,
          "projected_align": false
        },
        "word_vocab": "#token_vocab",
        "template_path": "{DOWNLOADS_PATH}/dstc2/dstc2-templates.txt",
        "template_type": "DualTemplate",
        "database": "#restaurant_database",
        "api_call_action": "api_call",
        "use_action_mask": false,
        "slot_filler": {
          "config_path": "{CONFIGS_PATH}/ner/slotfill_dstc2.json"
        },
        "intent_classifier": null,
        "embedder": {
          "class_name": "fasttext",
          "load_path": "{DOWNLOADS_PATH}/embeddings/wiki.en.bin"
        },
        "bow_embedder": null,
        "tokenizer": {
          "class_name": "stream_spacy_tokenizer",
          "lowercase": false
        },
        "tracker": {
          "class_name": "featurized_tracker",
          "slot_names": ["pricerange", "this", "area", "food", "name"]
        }
      }
    ]
  },
  "train": {
    "epochs": 200,
    "batch_size": 8,

    "pytest_max_batches": 2,

    "metrics": ["per_item_dialog_accuracy"],
    "validation_patience": 30,
    "val_every_n_batches": 15,

    "log_every_n_batches": 15,
    "show_examples": false,
    "validate_best": true,
    "test_best": true
  },
  "metadata": {
    "variables": {
      "ROOT_PATH": "~/.deeppavlov",
      "DOWNLOADS_PATH": "{ROOT_PATH}/downloads",
      "MODELS_PATH": "{ROOT_PATH}/models",
      "CONFIGS_PATH": "{DEEPPAVLOV_PATH}/configs"
    },
    "requirements": [
      "{DEEPPAVLOV_PATH}/requirements/tf.txt",
      "{DEEPPAVLOV_PATH}/requirements/fasttext.txt",
      "{DEEPPAVLOV_PATH}/requirements/spacy.txt",
      "{DEEPPAVLOV_PATH}/requirements/en_core_web_sm.txt"
    ],
    "labels": {
      "telegram_utils": "GoalOrientedBot",
      "server_utils": "GoalOrientedBot"
    },
    "download": [
      {
        "url": "http://files.deeppavlov.ai/deeppavlov_data/vocabs.tar.gz",
        "subdir": "{MODELS_PATH}"
      },
      {
        "url": "http://files.deeppavlov.ai/deeppavlov_data/gobot_dstc2_best_v2.tar.gz",
        "subdir": "{MODELS_PATH}"
      },
      {
        "url": "http://files.deeppavlov.ai/datasets/dstc2_v2.tar.gz",
        "subdir": "{DOWNLOADS_PATH}/dstc2"
      },
      {
        "url": "http://files.deeppavlov.ai/deeppavlov_data/embeddings/wiki.en.bin",
        "subdir": "{DOWNLOADS_PATH}/embeddings"
      }
    ]
  }
}<|MERGE_RESOLUTION|>--- conflicted
+++ resolved
@@ -32,19 +32,13 @@
         "save_path": "{DOWNLOADS_PATH}/dstc2/resto.sqlite"
       },
       {
-        "name": "go_bot_rnn",
-        "load_path": "gobot_dstc2_best/model",
-        "save_path": "gobot_dstc2_best/model",
+        "class_name": "go_bot_rnn",
+        "load_path": "{MODELS_PATH}/gobot_dstc2_best/model",
+        "save_path": "{MODELS_PATH}/gobot_dstc2_best/model",
         "in": ["x"],
         "in_y": ["y"],
         "out": ["y_predicted"],
         "main": true,
-<<<<<<< HEAD
-=======
-        "class_name": "go_bot",
-        "load_path": "{MODELS_PATH}/gobot_dstc2_best/model",
-        "save_path": "{MODELS_PATH}/gobot_dstc2_best/model",
->>>>>>> 8f014e1c
         "debug": false,
         "learning_rate": [2e-3, 2e-2],
         "learning_rate_decay": "1cycle",
