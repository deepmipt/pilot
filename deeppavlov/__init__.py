# Copyright 2017 Neural Networks and Deep Learning lab, MIPT
#
# Licensed under the Apache License, Version 2.0 (the "License");
# you may not use this file except in compliance with the License.
# You may obtain a copy of the License at
#
#     http://www.apache.org/licenses/LICENSE-2.0
#
# Unless required by applicable law or agreed to in writing, software
# distributed under the License is distributed on an "AS IS" BASIS,
# WITHOUT WARRANTIES OR CONDITIONS OF ANY KIND, either express or implied.
# See the License for the specific language governing permissions and
# limitations under the License.

<<<<<<< HEAD
__version__ = '0.0.6.1'
=======
__version__ = '0.0.6.5'
>>>>>>> 347e0b5e
__author__ = 'Neural Networks and Deep Learning lab, MIPT'
__description__ = 'An open source library for building end-to-end dialog systems and training chatbots.'
__keywords__ = ['NLP', 'NER', 'SQUAD', 'Intents', 'Chatbot']
__license__ = 'Apache License, Version 2.0'
__email__ = 'info@ipavlov.ai'


# check version
import sys
assert sys.hexversion >= 0x3060000, 'Does not work in python3.5 or lower'<|MERGE_RESOLUTION|>--- conflicted
+++ resolved
@@ -12,11 +12,7 @@
 # See the License for the specific language governing permissions and
 # limitations under the License.
 
-<<<<<<< HEAD
-__version__ = '0.0.6.1'
-=======
 __version__ = '0.0.6.5'
->>>>>>> 347e0b5e
 __author__ = 'Neural Networks and Deep Learning lab, MIPT'
 __description__ = 'An open source library for building end-to-end dialog systems and training chatbots.'
 __keywords__ = ['NLP', 'NER', 'SQUAD', 'Intents', 'Chatbot']
