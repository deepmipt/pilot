--- conflicted
+++ resolved
@@ -11,7 +11,9 @@
 # WITHOUT WARRANTIES OR CONDITIONS OF ANY KIND, either express or implied.
 # See the License for the specific language governing permissions and
 # limitations under the License.
+
 import sys
+from pathlib import Path
 
 try:
     from .configs import configs
@@ -35,19 +37,10 @@
 __license__ = 'Apache License, Version 2.0'
 __email__ = 'info@ipavlov.ai'
 
-<<<<<<< HEAD
-
-import sys
-from pathlib import Path
-
 # check version
 assert sys.hexversion >= 0x3060000, 'Does not work in python3.5 or lower'
 
 # resolve conflicts with previous DeepPavlov installations versioned up to 0.0.9
 dot_dp_path = Path('~/.deeppavlov').expanduser().resolve()
 if dot_dp_path.is_file():
-    dot_dp_path.unlink()
-=======
-# check version
-assert sys.hexversion >= 0x3060000, 'Does not work in python3.5 or lower'
->>>>>>> 6b812b49
+    dot_dp_path.unlink()