--- conflicted
+++ resolved
@@ -28,12 +28,8 @@
 from deeppavlov.core.common.registry import model as get_model
 from deeppavlov.core.common.metrics_registry import get_metrics_by_names
 from deeppavlov.core.common.params import from_params
-<<<<<<< HEAD
-from deeppavlov.core.data.dataset_iterator import BasicDatasetIterator
-=======
 from deeppavlov.core.data.data_learning_iterator import DataLearningIterator
 from deeppavlov.core.data.data_fitting_iterator import DataFittingIterator
->>>>>>> 3215fc31
 from deeppavlov.core.models.component import Component
 from deeppavlov.core.models.estimator import Estimator
 from deeppavlov.core.models.nn_model import NNModel
@@ -43,21 +39,13 @@
 log = get_logger(__name__)
 
 
-<<<<<<< HEAD
-def _fit(model: Estimator, iterator: BasicDatasetIterator, train_config={}) -> Estimator:
-    x, y = iterator.iter_all('train')
-=======
 def _fit(model: Estimator, iterator: DataLearningIterator, train_config) -> Estimator:
     x, y = iterator.get_instances('train')
->>>>>>> 3215fc31
     model.fit(x, y)
     model.save()
     return model
 
 
-<<<<<<< HEAD
-def fit_chainer(config: dict, iterator: BasicDatasetIterator) -> Chainer:
-=======
 def _fit_batches(model: Estimator, iterator: DataFittingIterator, train_config) -> Estimator:
     model.fit_batches(iterator, batch_size=train_config['batch_size'])
     model.save()
@@ -65,7 +53,6 @@
 
 
 def fit_chainer(config: dict, iterator: Union[DataLearningIterator, DataFittingIterator]):
->>>>>>> 3215fc31
 
     chainer_config: dict = config['chainer']
     chainer = Chainer(chainer_config['in'], chainer_config['out'], chainer_config.get('in_y'))
@@ -74,11 +61,7 @@
         if 'fit_on' in component_config:
             component: Estimator
 
-<<<<<<< HEAD
-            preprocessed = chainer(*iterator.iter_all('train'), to_return=component_config['fit_on'])
-=======
             preprocessed = chainer(*iterator.get_instances('train'), to_return=component_config['fit_on'])
->>>>>>> 3215fc31
             if len(component_config['fit_on']) == 1:
                 preprocessed = [preprocessed]
             else:
@@ -100,7 +83,7 @@
     return chainer
 
 
-def train_model_from_config(config_path: str) -> None:
+def train_model_from_config(config_path: str):
     config = read_json(config_path)
     set_deeppavlov_root(config)
 
@@ -117,16 +100,6 @@
         else:
             raise Exception("Unsupported dataset type: {}".format(ds_type))
 
-<<<<<<< HEAD
-    reader_config = config['dataset_reader']
-    reader = get_model(reader_config['name'])()
-    data_path = expand_path(reader_config.get('data_path', ''))
-    kwargs = {k: v for k, v in reader_config.items() if k not in ['name', 'data_path']}
-    data = reader.read(data_path, **kwargs)
-
-    iterator_config = config['dataset_iterator']
-    iterator: BasicDatasetIterator = from_params(iterator_config, data=data)
-=======
     data = []
     reader_config = config.get('dataset_reader', None)
 
@@ -142,7 +115,6 @@
     iterator_config = config['dataset_iterator']
     iterator: Union[DataLearningIterator, DataFittingIterator] = from_params(iterator_config,
                                                                              data=data)
->>>>>>> 3215fc31
 
     if 'chainer' in config:
         model = fit_chainer(config, iterator)
@@ -150,11 +122,7 @@
         vocabs = config.get('vocabs', {})
         for vocab_param_name, vocab_config in vocabs.items():
             v: Estimator = from_params(vocab_config, mode='train')
-<<<<<<< HEAD
-            vocabs[vocab_param_name] = _fit(v, iterator)
-=======
             vocabs[vocab_param_name] = _fit(v, iterator, None)
->>>>>>> 3215fc31
 
         model_config = config['model']
         model = from_params(model_config, vocabs=vocabs, mode='train')
@@ -175,11 +143,8 @@
 
     if callable(getattr(model, 'train_on_batch', None)):
         _train_batches(model, iterator, train_config, metrics_functions)
-<<<<<<< HEAD
-=======
     elif callable(getattr(model, 'fit_batches', None)):
         _fit_batches(model, iterator, train_config)
->>>>>>> 3215fc31
     elif callable(getattr(model, 'fit', None)):
         _fit(model, iterator, train_config)
     elif not isinstance(model, Chainer):
@@ -217,22 +182,14 @@
 
 
 def _test_model(model: Component, metrics_functions: List[Tuple[str, Callable]],
-<<<<<<< HEAD
-                iterator: BasicDatasetIterator, batch_size=-1, data_type='valid',
-=======
                 iterator: DataLearningIterator, batch_size=-1, data_type='valid',
->>>>>>> 3215fc31
                 start_time: float=None) -> Dict[str, Union[int, OrderedDict, str]]:
     if start_time is None:
         start_time = time.time()
 
     val_y_true = []
     val_y_predicted = []
-<<<<<<< HEAD
-    for x, y_true in iterator.batch_generator(batch_size, data_type, shuffle=False):
-=======
     for x, y_true in iterator.gen_batches(batch_size, data_type, shuffle=False):
->>>>>>> 3215fc31
         y_predicted = list(model(list(x)))
         val_y_true += y_true
         val_y_predicted += y_predicted
@@ -247,11 +204,7 @@
     return report
 
 
-<<<<<<< HEAD
-def _train_batches(model: NNModel, iterator: BasicDatasetIterator, train_config: dict,
-=======
 def _train_batches(model: NNModel, iterator: DataLearningIterator, train_config: dict,
->>>>>>> 3215fc31
                    metrics_functions: List[Tuple[str, Callable]]) -> NNModel:
 
     default_train_config = {
@@ -297,11 +250,7 @@
     break_flag = False
     try:
         while True:
-<<<<<<< HEAD
-            for x, y_true in iterator.batch_generator(train_config['batch_size']):
-=======
             for x, y_true in iterator.gen_batches(train_config['batch_size']):
->>>>>>> 3215fc31
                 if log_on:
                     y_predicted = list(model(list(x)))
                     train_y_true += y_true
