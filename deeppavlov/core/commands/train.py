--- conflicted
+++ resolved
@@ -39,21 +39,13 @@
 log = get_logger(__name__)
 
 
-<<<<<<< HEAD
-def _fit(model: Estimator, iterator: BasicDatasetIterator, train_config={}) -> Estimator:
-    x, y = iterator.iter_all('train')
-=======
 def _fit(model: Estimator, iterator: DataLearningIterator, train_config={}) -> Estimator:
     x, y = iterator.get_instances('train')
->>>>>>> 51a5ed44
     model.fit(x, y)
     model.save()
     return model
 
 
-<<<<<<< HEAD
-def fit_chainer(config: dict, iterator: BasicDatasetIterator) -> Chainer:
-=======
 def _fit_batches(model: Estimator, iterator: DataFittingIterator):
     model.fit_batch(iterator)
     model.save()
@@ -61,7 +53,6 @@
 
 
 def fit_chainer(config: dict, iterator: Union[DataLearningIterator, DataFittingIterator]):
->>>>>>> 51a5ed44
 
     chainer_config: dict = config['chainer']
     chainer = Chainer(chainer_config['in'], chainer_config['out'], chainer_config.get('in_y'))
@@ -70,21 +61,11 @@
         if 'fit_on' in component_config:
             component: Estimator
 
-<<<<<<< HEAD
-            preprocessed = chainer(*iterator.iter_all('train'), to_return=component_config['fit_on'])
-            if len(component_config['fit_on']) == 1:
-                preprocessed = [preprocessed]
-            else:
-                preprocessed = zip(*preprocessed)
-            component.fit(*preprocessed)
-=======
             preprocessed = chainer(*iterator.get_instances('train'), to_return=component_config['fit_on'])
             if len(component_config['fit_on']) == 1:
-                # preprocessed = [preprocessed]
                 component.fit(preprocessed)
             else:
                 component.fit(*preprocessed)
->>>>>>> 51a5ed44
             component.save()
 
         if 'in' in component_config:
@@ -126,12 +107,8 @@
         log.warning("No dataset reader is provided in the JSON config.")
 
     iterator_config = config['dataset_iterator']
-<<<<<<< HEAD
-    iterator: BasicDatasetIterator = from_params(iterator_config, data=data)
-=======
     iterator: Union[DataLearningIterator, DataFittingIterator] = from_params(iterator_config,
                                                                              data=data)
->>>>>>> 51a5ed44
 
     if 'chainer' in config:
         model = fit_chainer(config, iterator)
@@ -161,11 +138,8 @@
 
     if callable(getattr(model, 'train_on_batch', None)):
         _train_batches(model, iterator, train_config, metrics_functions)
-<<<<<<< HEAD
-=======
     elif callable(getattr(model, 'fit_batch', None)):
         _fit_batches(model, iterator)
->>>>>>> 51a5ed44
     elif callable(getattr(model, 'fit', None)):
         _fit(model, iterator, train_config)
     elif not isinstance(model, Chainer):
@@ -197,22 +171,14 @@
 
 
 def _test_model(model: Component, metrics_functions: List[Tuple[str, Callable]],
-<<<<<<< HEAD
-                iterator: BasicDatasetIterator, batch_size=-1, data_type='valid',
+                dataset: DataLearningIterator, batch_size=-1, data_type='valid',
                 start_time: float=None) -> Dict[str, Union[int, OrderedDict, str]]:
-=======
-                dataset: DataLearningIterator, batch_size=-1, data_type='valid', start_time=None):
->>>>>>> 51a5ed44
     if start_time is None:
         start_time = time.time()
 
     val_y_true = []
     val_y_predicted = []
-<<<<<<< HEAD
-    for x, y_true in iterator.batch_generator(batch_size, data_type, shuffle=False):
-=======
     for x, y_true in dataset.gen_batch(batch_size, data_type, shuffle=False):
->>>>>>> 51a5ed44
         y_predicted = list(model(list(x)))
         val_y_true += y_true
         val_y_predicted += y_predicted
@@ -227,11 +193,7 @@
     return report
 
 
-<<<<<<< HEAD
-def _train_batches(model: NNModel, iterator: BasicDatasetIterator, train_config: dict,
-=======
 def _train_batches(model: NNModel, iterator: DataLearningIterator, train_config: dict,
->>>>>>> 51a5ed44
                    metrics_functions: List[Tuple[str, Callable]]) -> NNModel:
 
     default_train_config = {
@@ -277,11 +239,7 @@
     break_flag = False
     try:
         while True:
-<<<<<<< HEAD
-            for x, y_true in iterator.batch_generator(train_config['batch_size']):
-=======
             for x, y_true in iterator.gen_batch(train_config['batch_size']):
->>>>>>> 51a5ed44
                 if log_on:
                     y_predicted = list(model(list(x)))
                     train_y_true += y_true
@@ -305,14 +263,10 @@
                     train_y_predicted.clear()
 
                 if i >= train_config['max_batches'] > 0:
-<<<<<<< HEAD
                     break_flag = True
                     break
             if break_flag:
                 break
-=======
-                    break
->>>>>>> 51a5ed44
 
             epochs += 1
 
