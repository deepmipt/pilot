--- conflicted
+++ resolved
@@ -155,11 +155,7 @@
 
 def train_evaluate_model_from_config(config: [str, Path, dict], iterator=None, *,
                                      to_train=True, to_validate=True, download=False,
-<<<<<<< HEAD
-                                     start_epoch_num=0, recursive=True) -> Dict[str, Dict[str, float]]:
-=======
                                      start_epoch_num=0, recursive=False) -> Dict[str, Dict[str, float]]:
->>>>>>> 75ca8c03
     """Make training and evaluation of the model described in corresponding configuration file."""
     config = parse_config(config)
 
