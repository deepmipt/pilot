--- conflicted
+++ resolved
@@ -39,7 +39,6 @@
 log = get_logger(__name__)
 
 
-<<<<<<< HEAD
 def prettify_metrics(metrics, precision=4):
     """
     Prettifies the dictionary of metrics
@@ -54,12 +53,8 @@
     return prettified_metrics
 
 
-def _fit(model: Estimator, dataset: Dataset, train_config={}):
-    x, y = dataset.iter_all('train')
-=======
 def _fit(model: Estimator, iterator: DataLearningIterator, train_config) -> Estimator:
     x, y = iterator.get_instances('train')
->>>>>>> 87b70564
     model.fit(x, y)
     model.save()
     return model
@@ -102,18 +97,7 @@
     return chainer
 
 
-<<<<<<< HEAD
-def train_model_from_config(config_path: str, is_trained=False):
-    config = read_json(config_path)
-    set_deeppavlov_root(config)
-
-    reader_config = config['dataset_reader']
-    reader = get_model(reader_config['name'])()
-    data_path = expand_path(reader_config.get('data_path', ''))
-    read_params = reader_config.get("read_params", dict())
-    data = reader.read(data_path, **read_params)
-=======
-def train_model_from_config(config_path: str) -> None:
+def train_model_from_config(config_path: str, is_trained=False) -> None:
     config = read_json(config_path)
     set_deeppavlov_root(config)
 
@@ -141,27 +125,14 @@
         data = reader.read(data_path, **kwargs)
     else:
         log.warning("No dataset reader is provided in the JSON config.")
->>>>>>> 87b70564
 
     iterator_config = config['dataset_iterator']
     iterator: Union[DataLearningIterator, DataFittingIterator] = from_params(iterator_config,
                                                                              data=data)
 
-<<<<<<< HEAD
-=======
-    if 'chainer' in config:
-        model = fit_chainer(config, iterator)
-    else:
-        vocabs = config.get('vocabs', {})
-        for vocab_param_name, vocab_config in vocabs.items():
-            v: Estimator = from_params(vocab_config, mode='train')
-            vocabs[vocab_param_name] = _fit(v, iterator, None)
->>>>>>> 87b70564
-
-
     train_config = {
         'metrics': ['accuracy'],
-        'validate_best': not(is_trained),
+        'validate_best': not (is_trained),
         'test_best': True
     }
 
@@ -170,39 +141,28 @@
     except KeyError:
         log.warning('Train config is missing. Populating with default values')
 
-    metrics_functions = list(zip(train_config['metrics'],
-                                 get_metrics_by_names(train_config['metrics'])))
-
-<<<<<<< HEAD
+    metrics_functions = list(zip(train_config['metrics'], get_metrics_by_names(train_config['metrics'])))
+
     if not is_trained:
-
         if 'chainer' in config:
-            model = fit_chainer(config, dataset)
+            model = fit_chainer(config, iterator)
         else:
-            vocabs = {}
+            vocabs = config.get('vocabs', {})
             for vocab_param_name, vocab_config in config.get('vocabs', {}).items():
                 v: Estimator = from_params(vocab_config, mode='train')
-                vocabs[vocab_param_name] = _fit(v, dataset)
+                vocabs[vocab_param_name] = _fit(v, iterator, None)
 
             model_config = config['model']
             model = from_params(model_config, vocabs=vocabs, mode='train')
 
         if callable(getattr(model, 'train_on_batch', None)):
-            _train_batches(model, dataset, train_config, metrics_functions)
+            _train_batches(model, iterator, train_config, metrics_functions)
+        elif callable(getattr(model, 'fit_batches', None)):
+            _fit_batches(model, iterator, train_config)
         elif callable(getattr(model, 'fit', None)):
-            _fit(model, dataset, train_config)
+            _fit(model, iterator, train_config)
         elif not isinstance(model, Chainer):
             log.warning('Nothing to train')
-=======
-    if callable(getattr(model, 'train_on_batch', None)):
-        _train_batches(model, iterator, train_config, metrics_functions)
-    elif callable(getattr(model, 'fit_batches', None)):
-        _fit_batches(model, iterator, train_config)
-    elif callable(getattr(model, 'fit', None)):
-        _fit(model, iterator, train_config)
-    elif not isinstance(model, Chainer):
-        log.warning('Nothing to train')
->>>>>>> 87b70564
 
     if train_config['validate_best'] or train_config['test_best']:
         # try:
@@ -246,13 +206,8 @@
 
     report = {
         'examples_seen': len(val_y_true),
-<<<<<<< HEAD
         'metrics': OrderedDict(prettify_metrics(metrics)),
         'time_spent': str(datetime.timedelta(seconds=round(time.time() - start_time)))
-=======
-        'metrics': OrderedDict(metrics),
-        'time_spent': str(datetime.timedelta(seconds=round(time.time() - start_time + 0.5)))
->>>>>>> 87b70564
     }
     return report
 
@@ -311,19 +266,15 @@
                 model.train_on_batch(x, y_true)
                 i += 1
                 examples += len(x)
+
                 if train_config['log_every_n_batches'] > 0 and i % train_config['log_every_n_batches'] == 0:
                     metrics = [(s, f(train_y_true, train_y_predicted)) for s, f in metrics_functions]
                     report = {
                         'epochs_done': epochs,
                         'batches_seen': i,
                         'examples_seen': examples,
-<<<<<<< HEAD
                         'metrics': prettify_metrics(metrics),
                         'time_spent': str(datetime.timedelta(seconds=round(time.time() - start_time)))
-=======
-                        'metrics': dict(metrics),
-                        'time_spent': str(datetime.timedelta(seconds=round(time.time() - start_time + 0.5)))
->>>>>>> 87b70564
                     }
                     report = {'train': report}
                     print(json.dumps(report, ensure_ascii=False))
@@ -345,13 +296,8 @@
                     'epochs_done': epochs,
                     'batches_seen': i,
                     'examples_seen': examples,
-<<<<<<< HEAD
                     'metrics': prettify_metrics(metrics),
-                    'time_spent': str(datetime.timedelta(seconds=round(time.time() - start_time)))
-=======
-                    'metrics': dict(metrics),
                     'time_spent': str(datetime.timedelta(seconds=round(time.time() - start_time + 0.5)))
->>>>>>> 87b70564
                 }
                 report = {'train': report}
                 print(json.dumps(report, ensure_ascii=False))
@@ -359,11 +305,7 @@
                 train_y_predicted.clear()
 
             if train_config['val_every_n_epochs'] > 0 and epochs % train_config['val_every_n_epochs'] == 0:
-<<<<<<< HEAD
-                report = _test_model(model, metrics_functions, dataset,
-=======
                 report = _test_model(model, metrics_functions, iterator,
->>>>>>> 87b70564
                                      train_config['batch_size'], 'valid', start_time)
 
                 metrics = list(report['metrics'].items())
