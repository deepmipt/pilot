# Copyright 2017 Neural Networks and Deep Learning lab, MIPT
#
# Licensed under the Apache License, Version 2.0 (the "License");
# you may not use this file except in compliance with the License.
# You may obtain a copy of the License at
#
#     http://www.apache.org/licenses/LICENSE-2.0
#
# Unless required by applicable law or agreed to in writing, software
# distributed under the License is distributed on an "AS IS" BASIS,
# WITHOUT WARRANTIES OR CONDITIONS OF ANY KIND, either express or implied.
# See the License for the specific language governing permissions and
# limitations under the License.

<<<<<<< HEAD
=======
import datetime
import json
import time
from collections import OrderedDict, namedtuple
from logging import getLogger
>>>>>>> 347dc625
from pathlib import Path
from typing import Dict, Union, Optional, Iterable

from deeppavlov.core.commands.utils import expand_path, import_packages, parse_config
from deeppavlov.core.common.errors import ConfigError
<<<<<<< HEAD
from deeppavlov.core.common.log import get_logger
=======
from deeppavlov.core.common.metrics_registry import get_metric_by_name
>>>>>>> 347dc625
from deeppavlov.core.common.params import from_params
from deeppavlov.core.common.registry import get_model
from deeppavlov.core.data.data_fitting_iterator import DataFittingIterator
from deeppavlov.core.data.data_learning_iterator import DataLearningIterator
from deeppavlov.core.data.utils import get_all_elems_from_json
from deeppavlov.download import deep_download

log = getLogger(__name__)


def read_data_by_config(config: dict):
    """Read data by dataset_reader from specified config."""
    dataset_config = config.get('dataset', None)

    if dataset_config:
        config.pop('dataset')
        ds_type = dataset_config['type']
        if ds_type == 'classification':
            reader = {'class_name': 'basic_classification_reader'}
            iterator = {'class_name': 'basic_classification_iterator'}
            config['dataset_reader'] = {**dataset_config, **reader}
            config['dataset_iterator'] = {**dataset_config, **iterator}
        else:
            raise Exception("Unsupported dataset type: {}".format(ds_type))

    try:
        reader_config = dict(config['dataset_reader'])
    except KeyError:
        raise ConfigError("No dataset reader is provided in the JSON config.")

    reader = get_model(reader_config.pop('class_name'))()
    data_path = reader_config.pop('data_path', '')
    if isinstance(data_path, list):
        data_path = [expand_path(x) for x in data_path]
    else:
        data_path = expand_path(data_path)

    return reader.read(data_path, **reader_config)


def get_iterator_from_config(config: dict, data: dict):
    """Create iterator (from config) for specified data."""
    iterator_config = config['dataset_iterator']
    iterator: Union[DataLearningIterator, DataFittingIterator] = from_params(iterator_config,
                                                                             data=data)
    return iterator


def train_evaluate_model_from_config(config: Union[str, Path, dict],
                                     iterator: Union[DataLearningIterator, DataFittingIterator] = None, *,
                                     to_train: bool = True,
                                     evaluation_targets: Optional[Iterable[str]] = None,
                                     to_validate: Optional[bool] = None,
                                     download: bool = False,
                                     start_epoch_num: Optional[int] = None,
                                     recursive: bool = False) -> Dict[str, Dict[str, float]]:
    """Make training and evaluation of the model described in corresponding configuration file."""
    config = parse_config(config)

    if download:
        deep_download(config)

    if to_train and recursive:
        for subconfig in get_all_elems_from_json(config['chainer'], 'config_path'):
            log.info(f'Training "{subconfig}"')
            train_evaluate_model_from_config(subconfig, download=False, recursive=True)

    import_packages(config.get('metadata', {}).get('imports', []))

    if iterator is None:
        try:
            data = read_data_by_config(config)
        except ConfigError as e:
            to_train = False
            log.warning(f'Skipping training. {e.message}')
        else:
            iterator = get_iterator_from_config(config, data)

    if 'train' not in config:
        log.warning('Train config is missing. Populating with default values')
    train_config = config.get('train')

    if start_epoch_num is not None:
        train_config['start_epoch_num'] = start_epoch_num

    if 'evaluation_targets' not in train_config and ('validate_best' in train_config
                                                     or 'test_best' in train_config):
        log.warning('"validate_best" and "test_best" parameters are deprecated.'
                    ' Please, use "evaluation_targets" list instead')

        train_config['evaluation_targets'] = []
        if train_config.pop('validate_best', True):
            train_config['evaluation_targets'].append('valid')
        if train_config.pop('test_best', True):
            train_config['evaluation_targets'].append('test')

    trainer_class = get_model(train_config.pop('class_name', 'nn_trainer'))
    trainer = trainer_class(config['chainer'], **train_config)

    if to_train:
        trainer.train(iterator)

    res = {}

    if iterator is not None:
        if to_validate is not None:
            if evaluation_targets is None:
                log.warning('"to_validate" parameter is deprecated and will be removed in future versions.'
                            ' Please, use "evaluation_targets" list instead')
                evaluation_targets = ['test']
                if to_validate:
                    evaluation_targets.append('valid')
            else:
                log.warn('Both "evaluation_targets" and "to_validate" parameters are specified.'
                         ' "to_validate" is deprecated and will be ignored')

        res = trainer.evaluate(iterator, evaluation_targets, print_reports=True)
        trainer.get_chainer().destroy()

    res = {k: v['metrics'] for k, v in res.items()}

    return res<|MERGE_RESOLUTION|>--- conflicted
+++ resolved
@@ -12,24 +12,18 @@
 # See the License for the specific language governing permissions and
 # limitations under the License.
 
-<<<<<<< HEAD
-=======
 import datetime
 import json
 import time
 from collections import OrderedDict, namedtuple
 from logging import getLogger
->>>>>>> 347dc625
 from pathlib import Path
 from typing import Dict, Union, Optional, Iterable
 
 from deeppavlov.core.commands.utils import expand_path, import_packages, parse_config
 from deeppavlov.core.common.errors import ConfigError
-<<<<<<< HEAD
 from deeppavlov.core.common.log import get_logger
-=======
 from deeppavlov.core.common.metrics_registry import get_metric_by_name
->>>>>>> 347dc625
 from deeppavlov.core.common.params import from_params
 from deeppavlov.core.common.registry import get_model
 from deeppavlov.core.data.data_fitting_iterator import DataFittingIterator
