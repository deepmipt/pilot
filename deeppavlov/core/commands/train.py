# Copyright 2017 Neural Networks and Deep Learning lab, MIPT
#
# Licensed under the Apache License, Version 2.0 (the "License");
# you may not use this file except in compliance with the License.
# You may obtain a copy of the License at
#
#     http://www.apache.org/licenses/LICENSE-2.0
#
# Unless required by applicable law or agreed to in writing, software
# distributed under the License is distributed on an "AS IS" BASIS,
# WITHOUT WARRANTIES OR CONDITIONS OF ANY KIND, either express or implied.
# See the License for the specific language governing permissions and
# limitations under the License.

import datetime
import importlib
import json
import time
from collections import OrderedDict, namedtuple
from pathlib import Path
from typing import List, Tuple, Dict, Union

from deeppavlov.core.commands.infer import build_model
from deeppavlov.core.commands.utils import expand_path, import_packages, parse_config
from deeppavlov.core.common.chainer import Chainer
from deeppavlov.core.common.errors import ConfigError
from deeppavlov.core.common.log import get_logger
from deeppavlov.core.common.metrics_registry import get_metric_by_name
from deeppavlov.core.common.params import from_params
from deeppavlov.core.common.registry import get_model
from deeppavlov.core.data.data_fitting_iterator import DataFittingIterator
from deeppavlov.core.data.data_learning_iterator import DataLearningIterator
from deeppavlov.core.data.utils import get_all_elems_from_json
from deeppavlov.core.models.estimator import Estimator
from deeppavlov.core.models.nn_model import NNModel
from deeppavlov.download import deep_download

log = get_logger(__name__)

Metric = namedtuple('Metric', ['name', 'fn', 'inputs'])


def _parse_metrics(metrics: List[Union[str, dict]], in_y: List[str], out_vars: List[str]) -> List[Metric]:
    metrics_functions = []
    for metric in metrics:
        if isinstance(metric, str):
            metric = {'name': metric}

        metric_name = metric['name']

        f = get_metric_by_name(metric_name)

        inputs = metric.get('inputs', in_y + out_vars)
        if isinstance(inputs, str):
            inputs = [inputs]

        metrics_functions.append(Metric(metric_name, f, inputs))
    return metrics_functions


def prettify_metrics(metrics: List[Tuple[str, float]], precision: int = 4) -> OrderedDict:
    """Prettifies the dictionary of metrics."""
    prettified_metrics = OrderedDict()
    for key, value in metrics:
        value = round(value, precision)
        prettified_metrics[key] = value
    return prettified_metrics


def _fit(model: Estimator, iterator: DataLearningIterator, train_config) -> Estimator:
    x, y = iterator.get_instances('train')
    model.fit(x, y)
    model.save()
    return model


def _fit_batches(model: Estimator, iterator: DataFittingIterator, train_config) -> Estimator:
    model.fit_batches(iterator, batch_size=train_config['batch_size'])
    model.save()
    return model


def fit_chainer(config: dict, iterator: Union[DataLearningIterator, DataFittingIterator]) -> Chainer:
    """Fit and return the chainer described in corresponding configuration dictionary."""
    chainer_config: dict = config['chainer']
    chainer = Chainer(chainer_config['in'], chainer_config['out'], chainer_config.get('in_y'))
    for component_config in chainer_config['pipe']:
        component = from_params(component_config, mode='train')
        if 'fit_on' in component_config:
            component: Estimator

            targets = component_config['fit_on']
            if isinstance(targets, str):
                targets = [targets]

            preprocessed = chainer.compute(*iterator.get_instances('train'), targets=targets)
            if len(component_config['fit_on']) == 1:
                preprocessed = [preprocessed]

            component.fit(*preprocessed)
            component.save()

        if 'fit_on_batch' in component_config:
            component: Estimator
            component.fit_batches(iterator, config['train']['batch_size'])
            component.save()

        if 'in' in component_config:
            c_in = component_config['in']
            c_out = component_config['out']
            in_y = component_config.get('in_y', None)
            main = component_config.get('main', False)
            chainer.append(component, c_in, c_out, in_y, main)
    return chainer


def read_data_by_config(config: dict):
    """Read data by dataset_reader from specified config."""
    dataset_config = config.get('dataset', None)

    if dataset_config:
        config.pop('dataset')
        ds_type = dataset_config['type']
        if ds_type == 'classification':
            reader = {'class_name': 'basic_classification_reader'}
            iterator = {'class_name': 'basic_classification_iterator'}
            config['dataset_reader'] = {**dataset_config, **reader}
            config['dataset_iterator'] = {**dataset_config, **iterator}
        else:
            raise Exception("Unsupported dataset type: {}".format(ds_type))

    try:
        reader_config = dict(config['dataset_reader'])
    except KeyError:
        raise ConfigError("No dataset reader is provided in the JSON config.")

    reader = get_model(reader_config.pop('class_name'))()
    data_path = reader_config.pop('data_path', '')
    if isinstance(data_path, list):
        data_path = [expand_path(x) for x in data_path]
    else:
        data_path = expand_path(data_path)

    return reader.read(data_path, **reader_config)


def get_iterator_from_config(config: dict, data: dict):
    """Create iterator (from config) for specified data."""
    iterator_config = config['dataset_iterator']
    iterator: Union[DataLearningIterator, DataFittingIterator] = from_params(iterator_config,
                                                                             data=data)
    return iterator


def train_evaluate_model_from_config(config: [str, Path, dict], iterator=None, *,
                                     to_train=True, to_validate=True, download=False,
                                     recursive=True) -> Dict[str, Dict[str, float]]:
    """Make training and evaluation of the model described in corresponding configuration file."""
    config = parse_config(config)

    if download:
        deep_download(config)

    if to_train and recursive:
        for subconfig in get_all_elems_from_json(config['chainer'], 'config_path'):
            log.info(f'Training "{subconfig}"')
            train_evaluate_model_from_config(subconfig, download=False, recursive=True)

    import_packages(config.get('metadata', {}).get('imports', []))

    if iterator is None:
        try:
            data = read_data_by_config(config)
        except ConfigError as e:
            to_train = False
            log.warning(f'Skipping training. {e.message}')
        else:
            iterator = get_iterator_from_config(config, data)

    train_config = {
        'metrics': ['accuracy'],
        'validate_best': to_validate,
        'test_best': True,
        'show_examples': False
    }

    try:
        train_config.update(config['train'])
    except KeyError:
        log.warning('Train config is missing. Populating with default values')

    in_y = config['chainer'].get('in_y', ['y'])
    if isinstance(in_y, str):
        in_y = [in_y]
    if isinstance(config['chainer']['out'], str):
        config['chainer']['out'] = [config['chainer']['out']]
    metrics_functions = _parse_metrics(train_config['metrics'], in_y, config['chainer']['out'])

    if to_train:
        model = fit_chainer(config, iterator)

        if callable(getattr(model, 'train_on_batch', None)):
            _train_batches(model, iterator, train_config, metrics_functions)
        elif callable(getattr(model, 'fit_batches', None)):
            _fit_batches(model, iterator, train_config)
        elif callable(getattr(model, 'fit', None)):
            _fit(model, iterator, train_config)
        elif not isinstance(model, Chainer):
            log.warning('Nothing to train')

        model.destroy()

    res = {}

<<<<<<< HEAD
    if iterator is not None and (train_config['validate_best'] or train_config['test_best']):
        # try:
        #     model_config['load_path'] = model_config['save_path']
        # except KeyError:
        #     log.warning('No "save_path" parameter for the model, so "load_path" will not be renewed')
        model = build_model(config, load_trained=True)
=======
    if train_config['validate_best'] or train_config['test_best']:
        model = build_model(config, load_trained=to_train)
>>>>>>> 48616243
        log.info('Testing the best saved model')

        if train_config['validate_best']:
            report = {
                'valid': _test_model(model, metrics_functions, iterator,
                                     train_config.get('batch_size', -1), 'valid',
                                     show_examples=train_config['show_examples'])
            }

            res['valid'] = report['valid']['metrics']

            print(json.dumps(report, ensure_ascii=False))

        if train_config['test_best']:
            report = {
                'test': _test_model(model, metrics_functions, iterator,
                                    train_config.get('batch_size', -1), 'test',
                                    show_examples=train_config['show_examples'])
            }

            res['test'] = report['test']['metrics']

            print(json.dumps(report, ensure_ascii=False))
        
        model.destroy()

    return res


def _test_model(model: Chainer, metrics_functions: List[Metric],
                iterator: DataLearningIterator, batch_size=-1, data_type='valid',
                start_time: float=None, show_examples=False) -> Dict[str, Union[int, OrderedDict, str]]:
    if start_time is None:
        start_time = time.time()

    expected_outputs = list(set().union(model.out_params, *[m.inputs for m in metrics_functions]))

    outputs = {out: [] for out in expected_outputs}
    examples = 0
    for x, y_true in iterator.gen_batches(batch_size, data_type, shuffle=False):
        examples += len(x)
        y_predicted = list(model.compute(list(x), list(y_true), targets=expected_outputs))
        if len(expected_outputs) == 1:
            y_predicted = [y_predicted]
        for out, val in zip(outputs.values(), y_predicted):
            out += list(val)

    metrics = [(m.name, m.fn(*[outputs[i] for i in m.inputs])) for m in metrics_functions]

    report = {
        'eval_examples_count': examples,
        'metrics': prettify_metrics(metrics),
        'time_spent': str(datetime.timedelta(seconds=round(time.time() - start_time + 0.5)))
    }

    if show_examples:
        try:
            y_predicted = zip(*[y_predicted_group
                                for out_name, y_predicted_group in zip(expected_outputs, y_predicted)
                                if out_name in model.out_params])
            if len(model.out_params) == 1:
                y_predicted = [y_predicted_item[0] for y_predicted_item in y_predicted]
            report['examples'] = [{
                'x': x_item,
                'y_predicted': y_predicted_item,
                'y_true': y_true_item
            } for x_item, y_predicted_item, y_true_item in zip(x, y_predicted, y_true)]
        except NameError:
            log.warning(f'Could not log examples for {data_type}, assuming it\'s empty')

    return report


def _train_batches(model: Chainer, iterator: DataLearningIterator, train_config: dict,
                   metrics_functions: List[Metric]) -> NNModel:

    default_train_config = {
        'epochs': 0,
        'max_batches': 0,
        'batch_size': 1,

        'metric_optimization': 'maximize',

        'validation_patience': 5,
        'val_every_n_epochs': 0,
        'val_every_n_batches': 0,

        'log_every_n_batches': 0,
        'log_every_n_epochs': 0,

        'validate_best': True,
        'test_best': True,
        'tensorboard_log_dir': None,
    }

    train_config = dict(default_train_config, **train_config)

    if 'train_metrics' in train_config:
        train_metrics_functions = _parse_metrics(train_config['train_metrics'], model.in_y, model.out_params)
    else:
        train_metrics_functions = metrics_functions
    expected_outputs = list(set().union(model.out_params, *[m.inputs for m in train_metrics_functions]))

    if train_config['metric_optimization'] == 'maximize':
        def improved(score, best):
            return score > best
        best = float('-inf')
    elif train_config['metric_optimization'] == 'minimize':
        def improved(score, best):
            return score < best
        best = float('inf')
    else:
        raise ConfigError('metric_optimization has to be one of {}'.format(['maximize', 'minimize']))

    i = 0
    epochs = 0
    examples = 0
    saved = False
    patience = 0
    log_on = train_config['log_every_n_batches'] > 0 or train_config['log_every_n_epochs'] > 0
    outputs = {key: [] for key in expected_outputs}
    losses = []
    start_time = time.time()
    break_flag = False

    if train_config['tensorboard_log_dir'] is not None:
        import tensorflow as tf
        tb_log_dir = expand_path(train_config['tensorboard_log_dir'])

        tb_train_writer = tf.summary.FileWriter(str(tb_log_dir / 'train_log'))
        tb_valid_writer = tf.summary.FileWriter(str(tb_log_dir / 'valid_log'))

    # validate first (important if model is pre-trained)
    if train_config['val_every_n_epochs'] > 0 or train_config['val_every_n_batches'] > 0:
        report = _test_model(model, metrics_functions, iterator,
                             train_config['batch_size'], 'valid', start_time, train_config['show_examples'])
        report['epochs_done'] = epochs
        report['batches_seen'] = i
        report['train_examples_seen'] = examples

        metrics = list(report['metrics'].items())

        m_name, score = metrics[0]
        if improved(score, best):
            patience = 0
            log.info('New best {} of {}'.format(m_name, score))
            best = score
            log.info('Saving model')
            model.save()
            saved = True
        else:
            patience += 1
            log.info('Did not improve on the {} of {}'.format(m_name, best))

        report['impatience'] = patience
        if train_config['validation_patience'] > 0:
            report['patience_limit'] = train_config['validation_patience']

        model.process_event(event_name='after_validation', data=report)
        report = {'valid': report}
        print(json.dumps(report, ensure_ascii=False))

    try:
        while True:
            for x, y_true in iterator.gen_batches(train_config['batch_size']):
                if log_on:
                    y_predicted = list(model.compute(list(x), list(y_true), targets=expected_outputs))
                    if len(expected_outputs) == 1:
                        y_predicted = [y_predicted]
                    for out, val in zip(outputs.values(), y_predicted):
                        out += list(val)
                loss = model.train_on_batch(x, y_true)
                if loss is not None:
                    losses.append(loss)
                i += 1
                examples += len(x)

                if train_config['log_every_n_batches'] > 0 and i % train_config['log_every_n_batches'] == 0:
                    metrics = [(m.name, m.fn(*[outputs[i] for i in m.inputs])) for m in train_metrics_functions]
                    report = {
                        'epochs_done': epochs,
                        'batches_seen': i,
                        'examples_seen': examples,
                        'metrics': prettify_metrics(metrics),
                        'time_spent': str(datetime.timedelta(seconds=round(time.time() - start_time + 0.5)))
                    }

                    if train_config['show_examples']:
                        try:
                            y_predicted = zip(*[y_predicted_group
                                                for out_name, y_predicted_group in zip(expected_outputs, y_predicted)
                                                if out_name in model.out_params])
                            if len(model.out_params) == 1:
                                y_predicted = [y_predicted_item[0] for y_predicted_item in y_predicted]
                            report['examples'] = [{
                                'x': x_item,
                                'y_predicted': y_predicted_item,
                                'y_true': y_true_item
                            } for x_item, y_predicted_item, y_true_item
                                in zip(x, y_predicted, y_true)]
                        except NameError:
                            log.warning('Could not log examples as y_predicted is not defined')

                    if losses:
                        report['loss'] = sum(losses)/len(losses)
                        losses = []

                    if train_config['tensorboard_log_dir'] is not None:
                        for name, score in metrics:
                            metric_sum = tf.Summary(value=[tf.Summary.Value(tag='every_n_batches/' + name,
                                                                            simple_value=score), ])
                            tb_train_writer.add_summary(metric_sum, i)

                        if 'loss' in report:
                            loss_sum = tf.Summary(value=[tf.Summary.Value(tag='every_n_batches/' + 'loss',
                                                                          simple_value=report['loss']), ])
                            tb_train_writer.add_summary(loss_sum, i)

                    report = {'train': report}
                    print(json.dumps(report, ensure_ascii=False))
                    for out in outputs.values():
                        out.clear()

                if train_config['val_every_n_batches'] > 0 and i % train_config['val_every_n_batches'] == 0:
                    report = _test_model(model, metrics_functions, iterator,
                                         train_config['batch_size'], 'valid', start_time, train_config['show_examples'])
                    report['epochs_done'] = epochs
                    report['batches_seen'] = i
                    report['train_examples_seen'] = examples

                    metrics = list(report['metrics'].items())

                    if train_config['tensorboard_log_dir'] is not None:
                        for name, score in metrics:
                            metric_sum = tf.Summary(value=[tf.Summary.Value(tag='every_n_batches/' + name,
                                                                            simple_value=score), ])
                            tb_valid_writer.add_summary(metric_sum, i)

                    m_name, score = metrics[0]
                    if improved(score, best):
                        patience = 0
                        log.info('New best {} of {}'.format(m_name, score))
                        best = score
                        log.info('Saving model')
                        model.save()
                        saved = True
                    else:
                        patience += 1
                        log.info('Did not improve on the {} of {}'.format(m_name, best))

                    report['impatience'] = patience
                    if train_config['validation_patience'] > 0:
                        report['patience_limit'] = train_config['validation_patience']

                    model.process_event(event_name='after_validation', data=report)
                    report = {'valid': report}
                    print(json.dumps(report, ensure_ascii=False))

                    if patience >= train_config['validation_patience'] > 0:
                        log.info('Ran out of patience')
                        break_flag = True
                        break

                if i >= train_config['max_batches'] > 0:
                    break_flag = True
                    break

                report = {
                    'epochs_done': epochs,
                    'batches_seen': i,
                    'train_examples_seen': examples,
                    'time_spent': str(datetime.timedelta(seconds=round(time.time() - start_time + 0.5)))
                }
                model.process_event(event_name='after_batch', data=report)
            if break_flag:
                break

            epochs += 1

            report = {
                'epochs_done': epochs,
                'batches_seen': i,
                'train_examples_seen': examples,
                'time_spent': str(datetime.timedelta(seconds=round(time.time() - start_time + 0.5)))
            }
            model.process_event(event_name='after_epoch', data=report)

            if train_config['log_every_n_epochs'] > 0 and epochs % train_config['log_every_n_epochs'] == 0\
                    and outputs:
                metrics = [(m.name, m.fn(*[outputs[i] for i in m.inputs])) for m in train_metrics_functions]
                report = {
                    'epochs_done': epochs,
                    'batches_seen': i,
                    'train_examples_seen': examples,
                    'metrics': prettify_metrics(metrics),
                    'time_spent': str(datetime.timedelta(seconds=round(time.time() - start_time + 0.5)))
                }

                if train_config['show_examples']:
                    try:
                        y_predicted = zip(*[y_predicted_group
                                            for out_name, y_predicted_group in zip(expected_outputs, y_predicted)
                                            if out_name in model.out_params])
                        if len(model.out_params) == 1:
                            y_predicted = [y_predicted_item[0] for y_predicted_item in y_predicted]
                        report['examples'] = [{
                            'x': x_item,
                            'y_predicted': y_predicted_item,
                            'y_true': y_true_item
                        } for x_item, y_predicted_item, y_true_item
                            in zip(x, y_predicted, y_true)]
                    except NameError:
                        log.warning('Could not log examples')

                if losses:
                    report['loss'] = sum(losses)/len(losses)
                    losses = []

                if train_config['tensorboard_log_dir'] is not None:
                    for name, score in metrics:
                        metric_sum = tf.Summary(value=[tf.Summary.Value(tag='every_n_epochs/' + name,
                                                                        simple_value=score), ])
                        tb_train_writer.add_summary(metric_sum, epochs)

                    if 'loss' in report:
                        loss_sum = tf.Summary(value=[tf.Summary.Value(tag='every_n_epochs/' + 'loss',
                                                                      simple_value=report['loss']), ])
                        tb_train_writer.add_summary(loss_sum, epochs)

                model.process_event(event_name='after_train_log', data=report)
                report = {'train': report}
                print(json.dumps(report, ensure_ascii=False))
                for out in outputs.values():
                    out.clear()

            if train_config['val_every_n_epochs'] > 0 and epochs % train_config['val_every_n_epochs'] == 0:
                report = _test_model(model, metrics_functions, iterator,
                                     train_config['batch_size'], 'valid', start_time, train_config['show_examples'])
                report['epochs_done'] = epochs
                report['batches_seen'] = i
                report['train_examples_seen'] = examples

                metrics = list(report['metrics'].items())

                if train_config['tensorboard_log_dir'] is not None:
                    for name, score in metrics:
                        metric_sum = tf.Summary(value=[tf.Summary.Value(tag='every_n_epochs/' + name,
                                                                        simple_value=score), ])
                        tb_valid_writer.add_summary(metric_sum, epochs)

                m_name, score = metrics[0]
                if improved(score, best):
                    patience = 0
                    log.info('New best {} of {}'.format(m_name, score))
                    best = score
                    log.info('Saving model')
                    model.save()
                    saved = True
                else:
                    patience += 1
                    log.info('Did not improve on the {} of {}'.format(m_name, best))

                report['impatience'] = patience
                if train_config['validation_patience'] > 0:
                    report['patience_limit'] = train_config['validation_patience']

                model.process_event(event_name='after_validation', data=report)
                report = {'valid': report}
                print(json.dumps(report, ensure_ascii=False))

                if patience >= train_config['validation_patience'] > 0:
                    log.info('Ran out of patience')
                    break

            if epochs >= train_config['epochs'] > 0:
                break
    except KeyboardInterrupt:
        log.info('Stopped training')

    if not saved:
        log.info('Saving model')
        model.save()

    return model<|MERGE_RESOLUTION|>--- conflicted
+++ resolved
@@ -212,17 +212,8 @@
 
     res = {}
 
-<<<<<<< HEAD
     if iterator is not None and (train_config['validate_best'] or train_config['test_best']):
-        # try:
-        #     model_config['load_path'] = model_config['save_path']
-        # except KeyError:
-        #     log.warning('No "save_path" parameter for the model, so "load_path" will not be renewed')
-        model = build_model(config, load_trained=True)
-=======
-    if train_config['validate_best'] or train_config['test_best']:
         model = build_model(config, load_trained=to_train)
->>>>>>> 48616243
         log.info('Testing the best saved model')
 
         if train_config['validate_best']:
