"""
Copyright 2017 Neural Networks and Deep Learning lab, MIPT

Licensed under the Apache License, Version 2.0 (the "License");
you may not use this file except in compliance with the License.
You may obtain a copy of the License at

    http://www.apache.org/licenses/LICENSE-2.0

Unless required by applicable law or agreed to in writing, software
distributed under the License is distributed on an "AS IS" BASIS,
WITHOUT WARRANTIES OR CONDITIONS OF ANY KIND, either express or implied.
See the License for the specific language governing permissions and
limitations under the License.
"""
from deeppavlov.core.commands.utils import set_deeppavlov_root
from deeppavlov.core.common.chainer import Chainer
from deeppavlov.core.common.file import read_json

from deeppavlov.core.agent.agent import Agent
from deeppavlov.core.common.params import from_params
from deeppavlov.core.common.log import get_logger


log = get_logger(__name__)


def build_model_from_config(config, mode='infer', load_trained=False):
    set_deeppavlov_root(config)
    if 'chainer' in config:
        model_config = config['chainer']

        model = Chainer(model_config['in'], model_config['out'], model_config.get('in_y'))

        for component_config in model_config['pipe']:
            if load_trained and ('fit_on' in component_config or 'in_y' in component_config):
                try:
                    component_config['load_path'] = component_config['save_path']
                except KeyError:
                    log.warning('No "save_path" parameter for the {} component, so "load_path" will not be renewed'
                                .format(component_config.get('name', component_config.get('ref', 'UNKNOWN'))))
            component = from_params(component_config, vocabs=[], mode=mode)

            if 'in' in component_config:
                c_in = component_config['in']
                c_out = component_config['out']
                in_y = component_config.get('in_y', None)
                main = component_config.get('main', False)
                model.append(c_in, c_out, component, in_y, main)

        return model

    model_config = config['model']
    if load_trained:
        try:
            model_config['load_path'] = model_config['save_path']
        except KeyError:
            log.warning('No "save_path" parameter for the model, so "load_path" will not be renewed')

    vocabs = {}
    if 'vocabs' in config:
        for vocab_param_name, vocab_config in config['vocabs'].items():
            v = from_params(vocab_config, mode=mode)
            vocabs[vocab_param_name] = v
    model = from_params(model_config, vocabs=vocabs, mode=mode)
    model.reset()
    return model


def build_agent_from_config(config_path: str):
    config = read_json(config_path)
    skill_configs = config['skills']
    commutator_config = config['commutator']
    return Agent(skill_configs, commutator_config)


def interact_agent(config_path):
    a = build_agent_from_config(config_path)
    commutator = from_params(a.commutator_config)

    models = [build_model_from_config(sk) for sk in a.skill_configs]
    while True:
        # get input from user
        context = input(':: ')

        # check for exit command
        if context == 'exit' or context == 'stop' or context == 'quit' or context == 'q':
            return

        predictions = []
        for model in models:
            predictions.append({model.__class__.__name__: model.infer(context, )})
        idx, name, pred = commutator.infer(predictions, )
        print('>>', pred)

        a.history.append({'context': context, "predictions": predictions,
                          "winner": {"idx": idx, "model": name, "prediction": pred}})
        log.debug("Current history: {}".format(a.history))


def interact_model(config_path):
    config = read_json(config_path)
    model = build_model_from_config(config)

    while True:
<<<<<<< HEAD
        # get input from user
        context = input(':: ')

        # check for exit command
        if context == 'exit' or context == 'stop' or context == 'quit' or context == 'q':
            return

        try:
            pred = model([context])
            print('>>', pred[0])
        except Exception as e:
            raise e

=======
        args = []
        for in_x in model.in_x:
            args.append(input('{}::'.format(in_x)))
            # check for exit command
            if args[-1] == 'exit' or args[-1] == 'stop' or args[-1] == 'quit' or args[-1] == 'q':
                return

        if len(args) == 1:
            pred = model(args)
        else:
            pred = model([args])

        print('>>', *pred)
>>>>>>> 87b70564
<|MERGE_RESOLUTION|>--- conflicted
+++ resolved
@@ -16,6 +16,7 @@
 from deeppavlov.core.commands.utils import set_deeppavlov_root
 from deeppavlov.core.common.chainer import Chainer
 from deeppavlov.core.common.file import read_json
+from deeppavlov.core.common.registry import REGISTRY
 
 from deeppavlov.core.agent.agent import Agent
 from deeppavlov.core.common.params import from_params
@@ -103,21 +104,6 @@
     model = build_model_from_config(config)
 
     while True:
-<<<<<<< HEAD
-        # get input from user
-        context = input(':: ')
-
-        # check for exit command
-        if context == 'exit' or context == 'stop' or context == 'quit' or context == 'q':
-            return
-
-        try:
-            pred = model([context])
-            print('>>', pred[0])
-        except Exception as e:
-            raise e
-
-=======
         args = []
         for in_x in model.in_x:
             args.append(input('{}::'.format(in_x)))
@@ -130,5 +116,4 @@
         else:
             pred = model([args])
 
-        print('>>', *pred)
->>>>>>> 87b70564
+        print('>>', *pred)