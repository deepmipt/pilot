--- conflicted
+++ resolved
@@ -33,11 +33,7 @@
         self.main = None
 
         if as_component:
-<<<<<<< HEAD
-            self.__call__ = self._predict
-=======
             self._predict = self._predict_as_component
->>>>>>> 46fdd028
 
     def append(self, in_x, out_params, component, in_y=None, main=False):
         if in_y is not None:
@@ -109,11 +105,7 @@
             return res[0]
         return list(zip(*res))
 
-<<<<<<< HEAD
-    def _predict(self, *args):
-=======
     def _predict_as_component(self, *args):
->>>>>>> 46fdd028
         mem = dict(zip(self.in_x, args))
 
         for in_params, out_params, component in self.pipe:
