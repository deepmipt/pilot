"""
Copyright 2017 Neural Networks and Deep Learning lab, MIPT

Licensed under the Apache License, Version 2.0 (the "License");
you may not use this file except in compliance with the License.
You may obtain a copy of the License at

    http://www.apache.org/licenses/LICENSE-2.0

Unless required by applicable law or agreed to in writing, software
distributed under the License is distributed on an "AS IS" BASIS,
WITHOUT WARRANTIES OR CONDITIONS OF ANY KIND, either express or implied.
See the License for the specific language governing permissions and
limitations under the License.
"""

from typing import Dict, Type

from deeppavlov.core.common.registry import REGISTRY
from deeppavlov.core.common.errors import ConfigError
from deeppavlov.core.common.log import get_logger
from deeppavlov.core.models.component import Component

log = get_logger(__name__)

_refs = {}


def _resolve(val):
    if isinstance(val, str) and val.startswith('#'):
        component_id, *attributes = val[1:].split('.')
        try:
            val = _refs[component_id]
        except KeyError:
            e = ConfigError('Component with id "{id}" was referenced but not initialized'
                            .format(id=component_id))
            log.exception(e)
            raise e
        attributes = ['val'] + attributes
        val = eval('.'.join(attributes))
    return val


def from_params(params: Dict, **kwargs) -> Component:
    # what is passed in json:
    config_params = {k: _resolve(v) for k, v in params.items()}

    # get component by reference (if any)
    if 'ref' in config_params:
        try:
            return _refs[config_params['ref']]
        except KeyError:
            e = ConfigError('Component with id "{id}" was referenced but not initialized'
                            .format(id=config_params['ref']))
            log.exception(e)
            raise e

<<<<<<< HEAD
    try:
        cls_name = config_params.pop('name')
    except KeyError:
        e = ConfigError('Component config has neither `name` nor `ref` fields')
=======
    cls_name = config_params.pop('name', None)
    if not cls_name:
        e = ConfigError('Component config has no `name` nor `ref` fields')
>>>>>>> 87b70564
        log.exception(e)
        raise e
    try:
        cls = REGISTRY[cls_name]
    except KeyError:
        e = ConfigError('Class {} is not registered.'.format(cls_name))
        log.exception(e)
        raise e

    # find the submodels params recursively
    for param_name, subcls_params in config_params.items():
        if isinstance(subcls_params, dict):
            if 'name' not in subcls_params and 'ref' not in subcls_params:
                "This parameter is passed as dict to the class constructor."
                " The user didn't intent it to be a component."
                for k, v in subcls_params.items():
                    subcls_params[k] = _resolve(v)
                continue

            config_params[param_name] = from_params(subcls_params,
                                                    vocabs=kwargs['vocabs'],
                                                    mode=kwargs['mode'])

    try:
        component = cls(**dict(config_params, **kwargs))
        try:
            _refs[config_params['id']] = component
        except KeyError:
            pass
    except Exception:
        log.exception("Exception in {}".format(cls))
        raise

    return component<|MERGE_RESOLUTION|>--- conflicted
+++ resolved
@@ -55,16 +55,9 @@
             log.exception(e)
             raise e
 
-<<<<<<< HEAD
-    try:
-        cls_name = config_params.pop('name')
-    except KeyError:
-        e = ConfigError('Component config has neither `name` nor `ref` fields')
-=======
     cls_name = config_params.pop('name', None)
     if not cls_name:
         e = ConfigError('Component config has no `name` nor `ref` fields')
->>>>>>> 87b70564
         log.exception(e)
         raise e
     try:
