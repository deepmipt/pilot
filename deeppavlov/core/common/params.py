# Copyright 2017 Neural Networks and Deep Learning lab, MIPT
#
# Licensed under the Apache License, Version 2.0 (the "License");
# you may not use this file except in compliance with the License.
# You may obtain a copy of the License at
#
#     http://www.apache.org/licenses/LICENSE-2.0
#
# Unless required by applicable law or agreed to in writing, software
# distributed under the License is distributed on an "AS IS" BASIS,
# WITHOUT WARRANTIES OR CONDITIONS OF ANY KIND, either express or implied.
# See the License for the specific language governing permissions and
# limitations under the License.

import inspect
from logging import getLogger
from types import FunctionType
from typing import Any, Dict, Union

from deeppavlov.core.commands.utils import expand_path, parse_config
from deeppavlov.core.common.errors import ConfigError
from deeppavlov.core.common.registry import get_model
from deeppavlov.core.models.component import Component

log = getLogger(__name__)

_refs = {}


def _resolve(val):
    if isinstance(val, str) and val.startswith('#'):
        component_id, *attributes = val[1:].split('.')
        try:
            val = _refs[component_id]
        except KeyError:
            e = ConfigError('Component with id "{id}" was referenced but not initialized'
                            .format(id=component_id))
            log.exception(e)
            raise e
        attributes = ['val'] + attributes
        val = eval('.'.join(attributes))
    return val


def _init_param(param, mode):
    if isinstance(param, str):
        param = _resolve(param)
    elif isinstance(param, (list, tuple)):
        param = [_init_param(p, mode) for p in param]
    elif isinstance(param, dict):
        if {'ref', 'class_name', 'config_path'}.intersection(param.keys()):
            param = from_params(param, mode=mode)
        else:
            param = {k: _init_param(v, mode) for k, v in param.items()}
    return param


def from_params(params: Dict, mode: str = 'infer', serialized: Any = None, **kwargs) -> Union[Component, FunctionType]:
    """Builds and returns the Component from corresponding dictionary of parameters."""
    # what is passed in json:
    config_params = {k: _resolve(v) for k, v in params.items()}

    # get component by reference (if any)
    if 'ref' in config_params:
        try:
            component = _refs[config_params['ref']]
            if serialized is not None:
                component.deserialize(serialized)
            return component
        except KeyError:
            e = ConfigError('Component with id "{id}" was referenced but not initialized'
                            .format(id=config_params['ref']))
            log.exception(e)
            raise e

    elif 'config_path' in config_params:
        from deeppavlov.core.commands.infer import build_model
        refs = _refs.copy()
        _refs.clear()
        config = parse_config(expand_path(config_params['config_path']))
        model = build_model(config, serialized=serialized)
        _refs.clear()
        _refs.update(refs)
        try:
            _refs[config_params['id']] = model
        except KeyError:
            pass
        return model

    cls_name = config_params.pop('class_name', None)
    if not cls_name:
        e = ConfigError('Component config has no `class_name` nor `ref` fields')
        log.exception(e)
        raise e
    obj = get_model(cls_name)

    if inspect.isclass(obj):
        # find the submodels params recursively
        config_params = {k: _init_param(v, mode) for k, v in config_params.items()}

<<<<<<< HEAD
    try:
        spec = inspect.getfullargspec(cls)
        if 'mode' in spec.args + spec.kwonlyargs or spec.varkw is not None:
            kwargs['mode'] = mode

        component = cls(**dict(config_params, **kwargs))
=======
>>>>>>> 2c4482d0
        try:
            spec = inspect.getfullargspec(obj)
            if 'mode' in spec.args+spec.kwonlyargs or spec.varkw is not None:
                kwargs['mode'] = mode

            component = obj(**dict(config_params, **kwargs))
            try:
                _refs[config_params['id']] = component
            except KeyError:
                pass
        except Exception:
            log.exception("Exception in {}".format(obj))
            raise

        if serialized is not None:
            component.deserialize(serialized)
    else:
        component = obj

    return component<|MERGE_RESOLUTION|>--- conflicted
+++ resolved
@@ -98,18 +98,9 @@
         # find the submodels params recursively
         config_params = {k: _init_param(v, mode) for k, v in config_params.items()}
 
-<<<<<<< HEAD
-    try:
-        spec = inspect.getfullargspec(cls)
-        if 'mode' in spec.args + spec.kwonlyargs or spec.varkw is not None:
-            kwargs['mode'] = mode
-
-        component = cls(**dict(config_params, **kwargs))
-=======
->>>>>>> 2c4482d0
         try:
             spec = inspect.getfullargspec(obj)
-            if 'mode' in spec.args+spec.kwonlyargs or spec.varkw is not None:
+            if 'mode' in spec.args + spec.kwonlyargs or spec.varkw is not None:
                 kwargs['mode'] = mode
 
             component = obj(**dict(config_params, **kwargs))
