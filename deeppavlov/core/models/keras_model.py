# Copyright 2017 Neural Networks and Deep Learning lab, MIPT
#
# Licensed under the Apache License, Version 2.0 (the "License");
# you may not use this file except in compliance with the License.
# You may obtain a copy of the License at
#
#     http://www.apache.org/licenses/LICENSE-2.0
#
# Unless required by applicable law or agreed to in writing, software
# distributed under the License is distributed on an "AS IS" BASIS,
# WITHOUT WARRANTIES OR CONDITIONS OF ANY KIND, either express or implied.
# See the License for the specific language governing permissions and
# limitations under the License.

from abc import abstractmethod
from pathlib import Path
from copy import deepcopy, copy

import tensorflow as tf
import keras.metrics
import keras.optimizers
from overrides import overrides
from keras import backend as K
from keras.models import Model

from deeppavlov.core.models.nn_model import NNModel
from deeppavlov.core.common.file import save_json, read_json
from deeppavlov.core.common.errors import ConfigError
from deeppavlov.core.common.log import get_logger
from .tf_backend import TfModelMeta


log = get_logger(__name__)


class KerasModel(NNModel, metaclass=TfModelMeta):
    """
    Builds Keras model with TensorFlow backend.

    Attributes:
        opt: dictionary with all model parameters
        model: keras model itself
        epochs_done: number of epochs that were done
        batches_seen: number of epochs that were seen
        train_examples_seen: number of training samples that were seen
        sess: tf session
        optimizer: keras.optimizers instance
    """

    def __init__(self, **kwargs) -> None:
        """
        Initialize model using parameters from opt
        Args:
            kwargs (dict): Dictionary with model parameters
        """
        self.opt = copy(kwargs)
        save_path = self.opt.get('save_path', None)
        load_path = self.opt.get('load_path', None)
        url = self.opt.get('url', None)
        self.model = None
        self.epochs_done = 0
        self.batches_seen = 0
        self.train_examples_seen = 0

        super().__init__(save_path=save_path,
                         load_path=load_path,
                         url=url,
                         mode=kwargs['mode'])

    @staticmethod
    def _config_session():
        """
        Configure session for particular device
        Returns:
            tensorflow.Session
        """
        config = tf.ConfigProto()
        config.gpu_options.allow_growth = True
        config.gpu_options.visible_device_list = '0'
        return tf.Session(config=config)

<<<<<<< HEAD
    def init_model_from_scratch(self, model_name: str):
=======
    def init_model_from_scratch(self, model_name: str, optimizer_name: str,
                                loss_name: str,
                                lear_rate: float = 0.01, lear_rate_decay: float = 0.) -> Model:
>>>>>>> da0ffd4e
        """
        Initialize uncompiled model from scratch with given params
        Args:
            model_name: name of model function described as a method of this class

        Returns:
            compiled model with given network and learning parameters
        """
        log.info(f'[initializing `{self.__class__.__name__}` from scratch as {model_name}]')
        model_func = getattr(self, model_name, None)
        if callable(model_func):
            model = model_func(**self.opt)
        else:
            raise AttributeError("Model {} is not defined".format(model_name))

        return model

    @overrides
<<<<<<< HEAD
    def load(self, model_name: str):
=======
    def load(self, model_name: str, optimizer_name: str, loss_name: str,
             lear_rate: float = 0.01, lear_rate_decay: float = 0.) -> Model:
>>>>>>> da0ffd4e
        """
        Initialize uncompiled model from saved params and weights
        Args:
            model_name: name of model function described as a method of this class

        Returns:
            model with loaded weights and network parameters from files
            but compiled with given learning parameters
        """
        if self.load_path:
            if isinstance(self.load_path, Path) and not self.load_path.parent.is_dir():
                raise ConfigError("Provided load path is incorrect!")

            opt_path = Path("{}_opt.json".format(str(self.load_path.resolve())))
            weights_path = Path("{}.h5".format(str(self.load_path.resolve())))

            if opt_path.exists() and weights_path.exists():

                log.info("[initializing `{}` from saved]".format(self.__class__.__name__))

                self.opt = read_json(opt_path)

                model_func = getattr(self, model_name, None)
                if callable(model_func):
                    model = model_func(**self.opt)
                else:
                    raise AttributeError("Model {} is not defined".format(model_name))

                log.info("[loading weights from {}]".format(weights_path.name))
                model.load_weights(str(weights_path))

                return model
            else:
                return self.init_model_from_scratch(model_name)
        else:
            log.warning("No `load_path` is provided for {}".format(self.__class__.__name__))
            return self.init_model_from_scratch(model_name)

    def compile(self, model: Model, optimizer_name: str, loss_name: str,
                lear_rate: float = 0.01, lear_rate_decay: float = 0.):
        """
        Compile model with given optimizer and loss
        Args:
            model: keras uncompiled model
            optimizer_name: name of optimizer from keras.optimizers
            loss_name: loss function name (from keras.losses)
            lear_rate: learning rate.
            lear_rate_decay: learning rate decay.

        Returns:

        """
        optimizer_func = getattr(keras.optimizers, optimizer_name, None)
        if callable(optimizer_func):
            if not (lear_rate is None):
                if not (lear_rate_decay is None):
                    self.optimizer = optimizer_func(lr=lear_rate, decay=lear_rate_decay)
                else:
                    self.optimizer = optimizer_func(lr=lear_rate)
            elif not (lear_rate_decay is None):
                self.optimizer = optimizer_func(decay=lear_rate_decay)
            else:
                self.optimizer = optimizer_func()
        else:
            raise AttributeError("Optimizer {} is not defined in `keras.optimizers`".format(optimizer_name))

        loss_func = getattr(keras.losses, loss_name, None)
        if callable(loss_func):
            loss = loss_func
        else:
            raise AttributeError("Loss {} is not defined".format(loss_name))

        model.compile(optimizer=self.optimizer,
                      loss=loss)
        return model

    @overrides
    def save(self, fname: str = None) -> None:
        """
        Save the model parameters into <<fname>>_opt.json (or <<ser_file>>_opt.json)
        and model weights into <<fname>>.h5 (or <<ser_file>>.h5)
        Args:
            fname: file_path to save model. If not explicitly given seld.opt["ser_file"] will be used

        Returns:
            None
        """
        if not fname:
            fname = self.save_path
        else:
            fname = Path(fname).resolve()

        if not fname.parent.is_dir():
            raise ConfigError("Provided save path is incorrect!")
        else:
            opt_path = f"{fname}_opt.json"
            weights_path = f"{fname}.h5"
            log.info(f"[saving model to {opt_path}]")
            self.model.save_weights(weights_path)

        # if model was loaded from one path and saved to another one
        # then change load_path to save_path for config
        self.opt["epochs_done"] = self.epochs_done
        self.opt["final_lear_rate"] = K.eval(self.optimizer.lr) / (1. +
                                                                   K.eval(self.optimizer.decay) * self.batches_seen)

        if self.opt.get("load_path") and self.opt.get("save_path"):
            if self.opt.get("save_path") != self.opt.get("load_path"):
                self.opt["load_path"] = str(self.opt["save_path"])
        save_json(self.opt, opt_path)

    @abstractmethod
    def reset(self):
        pass

    def process_event(self, event_name: str, data: dict):
        """
        Process event after epoch
        Args:
            event_name: whether event is send after epoch or batch.
                    Set of values: ``"after_epoch", "after_batch"``
            data: event data (dictionary)

        Returns:
            None
        """
        if event_name == "after_epoch":
            self.epochs_done = data["epochs_done"]
            self.batches_seen = data["batches_seen"]
            self.train_examples_seen = data["train_examples_seen"]
        return<|MERGE_RESOLUTION|>--- conflicted
+++ resolved
@@ -19,9 +19,11 @@
 import tensorflow as tf
 import keras.metrics
 import keras.optimizers
+from typing import Dict
 from overrides import overrides
 from keras import backend as K
 from keras.models import Model
+from keras.layers import Dense, Input
 
 from deeppavlov.core.models.nn_model import NNModel
 from deeppavlov.core.common.file import save_json, read_json
@@ -50,6 +52,7 @@
     def __init__(self, **kwargs) -> None:
         """
         Initialize model using parameters from opt
+
         Args:
             kwargs (dict): Dictionary with model parameters
         """
@@ -71,6 +74,7 @@
     def _config_session():
         """
         Configure session for particular device
+
         Returns:
             tensorflow.Session
         """
@@ -79,15 +83,10 @@
         config.gpu_options.visible_device_list = '0'
         return tf.Session(config=config)
 
-<<<<<<< HEAD
     def init_model_from_scratch(self, model_name: str):
-=======
-    def init_model_from_scratch(self, model_name: str, optimizer_name: str,
-                                loss_name: str,
-                                lear_rate: float = 0.01, lear_rate_decay: float = 0.) -> Model:
->>>>>>> da0ffd4e
         """
         Initialize uncompiled model from scratch with given params
+
         Args:
             model_name: name of model function described as a method of this class
 
@@ -104,14 +103,10 @@
         return model
 
     @overrides
-<<<<<<< HEAD
     def load(self, model_name: str):
-=======
-    def load(self, model_name: str, optimizer_name: str, loss_name: str,
-             lear_rate: float = 0.01, lear_rate_decay: float = 0.) -> Model:
->>>>>>> da0ffd4e
         """
         Initialize uncompiled model from saved params and weights
+
         Args:
             model_name: name of model function described as a method of this class
 
@@ -152,6 +147,7 @@
                 lear_rate: float = 0.01, lear_rate_decay: float = 0.):
         """
         Compile model with given optimizer and loss
+
         Args:
             model: keras uncompiled model
             optimizer_name: name of optimizer from keras.optimizers
