# Copyright 2017 Neural Networks and Deep Learning lab, MIPT
#
# Licensed under the Apache License, Version 2.0 (the "License");
# you may not use this file except in compliance with the License.
# You may obtain a copy of the License at
#
#     http://www.apache.org/licenses/LICENSE-2.0
#
# Unless required by applicable law or agreed to in writing, software
# distributed under the License is distributed on an "AS IS" BASIS,
# WITHOUT WARRANTIES OR CONDITIONS OF ANY KIND, either express or implied.
# See the License for the specific language governing permissions and
# limitations under the License.

import inspect
from abc import abstractmethod
from copy import deepcopy
from typing import Optional, List, Union

import numpy as np
import tensorflow as tf
from keras import backend as K

from deeppavlov.core.models.nn_model import NNModel
from deeppavlov.core.common.log import get_logger
from deeppavlov.core.models.tf_backend import TfModelMeta


log = get_logger(__name__)


class KerasModel(NNModel, metaclass=TfModelMeta):
    """
    Builds Keras model with TensorFlow backend.

    Attributes:
        epochs_done: number of epochs that were done
        batches_seen: number of epochs that were seen
        train_examples_seen: number of training samples that were seen
        sess: tf session
    """

    def __init__(self, **kwargs) -> None:
<<<<<<< HEAD
=======
        """
        Initialize model using parameters from opt

        Args:
            kwargs: Dictionary with model parameters
        """
>>>>>>> ea082373
        self.epochs_done = 0
        self.batches_seen = 0
        self.train_examples_seen = 0

        super().__init__(save_path=kwargs.get("save_path"),
                         load_path=kwargs.get("load_path"),
                         mode=kwargs.get("mode"))

    @staticmethod
    def _config_session():
        """
        Configure session for particular device

        Returns:
            tensorflow.Session
        """
        config = tf.ConfigProto()
        config.gpu_options.allow_growth = True
        config.gpu_options.visible_device_list = '0'
        return tf.Session(config=config)

    @abstractmethod
    def load(self, *args, **kwargs) -> None:
        pass

    @abstractmethod
    def save(self, *args, **kwargs) -> None:
        pass

    def process_event(self, event_name: str, data: dict) -> None:
        """
        Process event after epoch
        Args:
            event_name: whether event is send after epoch or batch.
                    Set of values: ``"after_epoch", "after_batch"``
            data: event data (dictionary)

        Returns:
            None
        """
        if event_name == "after_epoch":
            self.epochs_done = data["epochs_done"]
            self.batches_seen = data["batches_seen"]
            self.train_examples_seen = data["train_examples_seen"]
        return


class KerasWrapper(KerasModel):
    """A wrapper over external Keras models. It is used, for example,
    to wrap :class:`~deeppavlov.models.morpho_tagger.network.CharacterTagger`.
    A subclass of :class:`~deeppavlov.core.models.keras_model.KerasModel`

    Attributes:
        cls: the class to be wrapped
        save_path: the path where model is saved
        load_path: the path from where model is loaded
        mode: usage mode
        **kwargs: a dictionary containing model parameters specified in the main part
            of json config that corresponds to the model
    """
    def __init__(self, cls: type, save_path: Optional[str] = None,
                 load_path: Optional[str] = None, mode: str = None,
                 **kwargs) -> None:
        # Calls parent constructor. Results in creation of save_folder if it doesn't exist
        super().__init__(save_path=save_path, load_path=load_path, mode=mode)

        # Dicts are mutable! To prevent changes in config dict outside this class
        # we use deepcopy
        opt = deepcopy(kwargs)

        # Finds all input parameters of the network __init__ to pass them into network later
        network_parameter_names = list(inspect.signature(cls.__init__).parameters)
        # Fills all provided parameters from opt (opt is a dictionary formed from the model
        # json config file, except the "name" field)
        network_parameters = {par: opt[par] for par in network_parameter_names if par in opt}
        self._net = cls(**network_parameters)

        # Finds all parameters for network train to pass them into train method later
        train_parameters_names = list(inspect.signature(self._net.train_on_batch).parameters)

        # Fills all provided parameters from opt
        train_parameters = {par: opt[par] for par in train_parameters_names if par in opt}
        self.train_parameters = train_parameters
        self.opt = opt

        # Tries to load the model from model `load_path`, if it is available
        self.load()

    def load(self) -> None:
        """Checks existence of the model file, loads the model if the file exists"""

        # Checks presence of the model files
        if self.load_path.exists():
            path = str(self.load_path.resolve())
            log.info('[loading model from {}]'.format(path))
            self._net.load(path)

    def save(self) -> None:
        """Saves model to the save_path, provided in config. The directory is
        already created by super().__init__, which is called in __init__ of this class"""
        path = str(self.save_path.absolute())
        log.info('[saving model to {}]'.format(path))
        self._net.save(path)

    def train_on_batch(self, *args) -> None:
        """Trains the model on a single batch.

        Args:
            *args: the list of network inputs.
            Last element of `args` is the batch of targets,
            all previous elements are training data batches
        """
        *data, labels = args
        self._net.train_on_batch(data, labels)

    def __call__(self, *x_batch, **kwargs) -> Union[List, np.ndarray]:
        """
        Predicts answers on batch elements.

        Args:
            instance: a batch to predict answers on
        """
        with self.graph.as_default():
            K.set_session(self.sess)
            return self._net.predict_on_batch(x_batch, **kwargs)<|MERGE_RESOLUTION|>--- conflicted
+++ resolved
@@ -41,15 +41,12 @@
     """
 
     def __init__(self, **kwargs) -> None:
-<<<<<<< HEAD
-=======
         """
-        Initialize model using parameters from opt
+        Initialize model using keyword parameters
 
         Args:
-            kwargs: Dictionary with model parameters
+            kwargs (dict): Dictionary with model parameters
         """
->>>>>>> ea082373
         self.epochs_done = 0
         self.batches_seen = 0
         self.train_examples_seen = 0
