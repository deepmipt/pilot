--- conflicted
+++ resolved
@@ -33,25 +33,16 @@
 class DefaultVocabulary(Estimator):
     def __init__(self, save_path, load_path, level='token',
                  special_tokens=tuple(), default_token=None,
-<<<<<<< HEAD
-                 tokenize=False, min_freq=1, *args, **kwargs):
-=======
-                 tokenizer=None, *args, **kwargs):
->>>>>>> 87b70564
+                 tokenizer=None, min_freq=1, **kwargs):
 
         super().__init__(load_path=load_path,
                          save_path=save_path,
                          mode=kwargs['mode'])
 
-        self.level = level  # to modify __call__ method
         self.special_tokens = special_tokens
         self.default_token = default_token
-<<<<<<< HEAD
         self.min_freq = min_freq
-        self.preprocess_fn = self._build_preprocess_fn(inputs, level, tokenize)
-=======
         self.preprocess_fn = self._build_preprocess_fn(level, tokenizer)
->>>>>>> 87b70564
 
         # TODO check via decorator
         self.reset()
@@ -153,10 +144,7 @@
         return
 
     def __call__(self, samples, **kwargs):
-        if self.level == "token":
-            return [self[s] for s in samples]
-        elif self.level == "char":
-            return [[self[x] for x in s] for s in samples]
+        return [self[s] for s in samples]
 
     def save(self):
         log.info("[saving vocabulary to {}]".format(self.save_path))
