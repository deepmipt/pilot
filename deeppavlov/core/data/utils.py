--- conflicted
+++ resolved
@@ -23,23 +23,9 @@
 from hashlib import md5
 from itertools import chain
 from pathlib import Path
-<<<<<<< HEAD
+import numpy as np
 from urllib.parse import urlparse
 from typing import List, Union, Iterable
-import requests
-from tqdm import tqdm
-import tarfile
-import gzip
-import zipfile
-import re
-import shutil
-import secrets
-=======
-from typing import List, Union
-from urllib.parse import urlparse
->>>>>>> b1eaa348
-
-import numpy as np
 import requests
 from tqdm import tqdm
 
