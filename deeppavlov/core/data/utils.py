--- conflicted
+++ resolved
@@ -23,11 +23,7 @@
 from itertools import chain
 from logging import getLogger
 from pathlib import Path
-<<<<<<< HEAD
-from typing import List, Union, Iterable, Optional, Sized, Sequence, Collection
-=======
-from typing import Any, Generator, Iterable, List, Mapping, Optional, Sequence, Sized, Union
->>>>>>> e1bc3bbf
+from typing import Any, Generator, Iterable, List, Mapping, Optional, Sequence, Sized, Union, Collection
 from urllib.parse import urlencode, parse_qs, urlsplit, urlunsplit, urlparse
 
 import numpy as np
