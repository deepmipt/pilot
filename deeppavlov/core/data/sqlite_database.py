--- conflicted
+++ resolved
@@ -84,29 +84,6 @@
                             f" AND name='{self.tname}';")
         return bool(self.cursor.fetchall())
 
-<<<<<<< HEAD
-    def _search(self, kv, order_by, order):
-        if not kv:
-            # get all table content
-            if order_by is not None:
-                self.cursor.execute(f"SELECT * FROM {self.tname}" +
-                                    f" ORDER BY {order_by} {order}")
-            else:
-                self.cursor.execute(f"SELECT * FROM {self.tname}")
-        else:
-            keys = list(kv.keys())
-            values = [kv[k] for k in keys]
-            where_expr = " AND ".join(f"{k}=?" for k in keys)
-            if order_by is not None:
-                self.cursor.execute(f"SELECT * FROM {self.tname}" +
-                                    f" WHERE {where_expr}" +
-                                    f" ORDER BY {order_by} {order}",
-                                    values)
-            else:
-                self.cursor.execute(f"SELECT * FROM {self.tname}" +
-                                    f" WHERE {where_expr}",
-                                    values)
-=======
     def _search(self, kv=None, order_by=None, order=''):
         order_expr = f" ORDER BY {order_by} {order}" if order_by else ''
         if kv:
@@ -114,8 +91,6 @@
             where_expr = " AND ".join(f"{k}=?" for k in keys)
             self.cursor.execute(f"SELECT * FROM {self.tname} {where_expr}" + order_expr, values)
         else:
-            self.cursor.execute(f"SELECT * FROM {self.tname}" + order_expr)
->>>>>>> 3331fa87
         return [self._wrap_selection(s) for s in self.cursor.fetchall()]
 
     def _wrap_selection(self, selection):
@@ -133,17 +108,9 @@
 
     def fit(self, data: List[Dict]) -> None:
         if not self._check_if_table_exists():
-<<<<<<< HEAD
-            self.keys = self.keys or list(set(k for d in data
-                                              for k in d.keys()))
-            types = ('integer'
-                     if type(data[0][k]) == int else 'text'
-                     for k in self.keys)
-=======
             self.keys = self.keys or [key for key in data[0]]
             # because in the next line we assume that in the first dict there are all (!) necessary keys:
             types = ('integer' if isinstance(data[0][k], int) else 'text' for k in self.keys)
->>>>>>> 3331fa87
             self._create_table(self.keys, types)
         elif not self.keys:
             self.keys = self._get_keys()
