"""
Copyright 2017 Neural Networks and Deep Learning lab, MIPT

Licensed under the Apache License, Version 2.0 (the "License");
you may not use this file except in compliance with the License.
You may obtain a copy of the License at

    http://www.apache.org/licenses/LICENSE-2.0

Unless required by applicable law or agreed to in writing, software
distributed under the License is distributed on an "AS IS" BASIS,
WITHOUT WARRANTIES OR CONDITIONS OF ANY KIND, either express or implied.
See the License for the specific language governing permissions and
limitations under the License.
"""

import sys
from overrides import overrides
from typing import List

import numpy as np
from gensim.models import KeyedVectors

from deeppavlov.core.common.registry import register
from deeppavlov.core.models.component import Component
from deeppavlov.core.common.log import get_logger
from deeppavlov.core.models.serializable import Serializable
<<<<<<< HEAD
from deeppavlov.core.data.utils import zero_pad
from typing import List
=======
>>>>>>> 46fdd028

log = get_logger(__name__)


@register('glove')
class GloVeEmbedder(Component, Serializable):
    def __init__(self, load_path, save_path=None, dim=100, pad_zero=False, **kwargs):
        super().__init__(save_path=save_path, load_path=load_path)
        self.tok2emb = {}
        self.dim = dim
        self.pad_zero = pad_zero
        self.model = self.load()

    def save(self, *args, **kwargs):
        raise NotImplementedError

    def load(self, *args, **kwargs):
        """
        Load dict of embeddings from file
        """

        # Check that header with n_words emb_dim present
        with open(self.load_path) as f:
            header = f.readline()
            if len(header.split()) != 2:
                raise RuntimeError('The GloVe file must start with number_of_words embeddings_dim line! '
                                   'For example "40000 100" for 40000 words vocabulary and 100 embeddings '
                                   'dimension.')

        if self.load_path and self.load_path.is_file():
            log.info("[loading embeddings from `{}`]".format(self.load_path))
            model_file = str(self.load_path)
            model = KeyedVectors.load_word2vec_format(model_file)
        else:
            log.error('No pretrained GloVe model provided or provided load_path "{}" is incorrect.'
                      .format(self.load_path))
            sys.exit(1)
        return model

    def __iter__(self):
        yield from self.model.vocab

    @overrides
    def __call__(self, batch, mean=False, *args, **kwargs):
        """
        Embed data
        """
        embedded = []
        for n, sample in enumerate(batch):
<<<<<<< HEAD
            embedded.append(self._encode(sample))
        if self.pad_zero:
            embedded = zero_pad(embedded)
=======
            embedded.append(self._encode(sample, mean))
>>>>>>> 46fdd028
        return embedded

    def _encode(self, tokens: List[str], mean: bool):
        embedded_tokens = []
        for t in tokens:
            try:
                emb = self.tok2emb[t]
            except KeyError:
                try:
                    emb = self.model[t][:self.dim]
                except KeyError:
                    emb = np.zeros(self.dim, dtype=np.float32)
                self.tok2emb[t] = emb
            embedded_tokens.append(emb)

        if mean:
            filtered = [et for et in embedded_tokens if np.any(et)]
            if filtered:
                return np.mean(filtered, axis=0)
            return np.zeros(self.dim, dtype=np.float32)

        return embedded_tokens<|MERGE_RESOLUTION|>--- conflicted
+++ resolved
@@ -25,11 +25,8 @@
 from deeppavlov.core.models.component import Component
 from deeppavlov.core.common.log import get_logger
 from deeppavlov.core.models.serializable import Serializable
-<<<<<<< HEAD
 from deeppavlov.core.data.utils import zero_pad
 from typing import List
-=======
->>>>>>> 46fdd028
 
 log = get_logger(__name__)
 
@@ -67,6 +64,7 @@
             log.error('No pretrained GloVe model provided or provided load_path "{}" is incorrect.'
                       .format(self.load_path))
             sys.exit(1)
+
         return model
 
     def __iter__(self):
@@ -79,13 +77,9 @@
         """
         embedded = []
         for n, sample in enumerate(batch):
-<<<<<<< HEAD
-            embedded.append(self._encode(sample))
+            embedded.append(self._encode(sample, mean))
         if self.pad_zero:
             embedded = zero_pad(embedded)
-=======
-            embedded.append(self._encode(sample, mean))
->>>>>>> 46fdd028
         return embedded
 
     def _encode(self, tokens: List[str], mean: bool):
