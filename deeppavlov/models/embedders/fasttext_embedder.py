"""
Copyright 2017 Neural Networks and Deep Learning lab, MIPT

Licensed under the Apache License, Version 2.0 (the "License");
you may not use this file except in compliance with the License.
You may obtain a copy of the License at

    http://www.apache.org/licenses/LICENSE-2.0

Unless required by applicable law or agreed to in writing, software
distributed under the License is distributed on an "AS IS" BASIS,
WITHOUT WARRANTIES OR CONDITIONS OF ANY KIND, either express or implied.
See the License for the specific language governing permissions and
limitations under the License.
"""

import sys
from overrides import overrides
from typing import List

import numpy as np
import fastText as Fasttext

from deeppavlov.core.common.registry import register
from deeppavlov.core.models.component import Component
from deeppavlov.core.common.log import get_logger
from deeppavlov.core.models.serializable import Serializable

log = get_logger(__name__)


@register('fasttext')
class FasttextEmbedder(Component, Serializable):
    def __init__(self, load_path, save_path=None, dim=100, **kwargs):
        super().__init__(save_path=save_path, load_path=load_path)
        self.tok2emb = {}
        self.dim = dim

        self.model = self.load()

    def save(self, *args, **kwargs):
        raise NotImplementedError

    def load(self, *args, **kwargs):
        """
        Load dict of embeddings from file
        """

        if self.load_path and self.load_path.is_file():
            log.info("[loading embeddings from `{}`]".format(self.load_path))
            model_file = str(self.load_path)
            model = Fasttext.load_model(model_file)
        else:
            log.error('No pretrained fasttext model provided or provided load_path "{}" is incorrect.'
                      .format(self.load_path))
            sys.exit(1)

        return model

    @overrides
    def __call__(self, batch, mean=False, *args, **kwargs):
        """
        Embed data
        """
        return [self._encode(sample, mean) for sample in batch]

<<<<<<< HEAD
    def __iter__(self):
        yield from self.model.get_words()

    def _encode(self, sentence: str, mean):
        tokens = sentence.split()
=======
    def _encode(self, tokens: List[str], mean: bool):
>>>>>>> 46fdd028
        embedded_tokens = []
        for t in tokens:
            try:
                emb = self.tok2emb[t]
            except KeyError:
                try:
                    emb = self.model.get_word_vector(t)[:self.dim]
                except KeyError:
                    emb = np.zeros(self.dim, dtype=np.float32)
                self.tok2emb[t] = emb
            embedded_tokens.append(emb)

        if mean:
            filtered = [et for et in embedded_tokens if np.any(et)]
            if filtered:
                return np.mean(filtered, axis=0)
            return np.zeros(self.dim, dtype=np.float32)

        return embedded_tokens<|MERGE_RESOLUTION|>--- conflicted
+++ resolved
@@ -64,15 +64,11 @@
         """
         return [self._encode(sample, mean) for sample in batch]
 
-<<<<<<< HEAD
     def __iter__(self):
         yield from self.model.get_words()
 
     def _encode(self, sentence: str, mean):
         tokens = sentence.split()
-=======
-    def _encode(self, tokens: List[str], mean: bool):
->>>>>>> 46fdd028
         embedded_tokens = []
         for t in tokens:
             try:
