"""
Copyright 2017 Neural Networks and Deep Learning lab, MIPT

Licensed under the Apache License, Version 2.0 (the "License");
you may not use this file except in compliance with the License.
You may obtain a copy of the License at

    http://www.apache.org/licenses/LICENSE-2.0

Unless required by applicable law or agreed to in writing, software
distributed under the License is distributed on an "AS IS" BASIS,
WITHOUT WARRANTIES OR CONDITIONS OF ANY KIND, either express or implied.
See the License for the specific language governing permissions and
limitations under the License.
"""

import numpy as np
import tensorflow as tf
from tensorflow.contrib.layers import xavier_initializer

from deeppavlov.core.common.log import get_logger
from deeppavlov.core.layers.tf_layers import character_embedding_network
from deeppavlov.core.layers.tf_layers import embedding_layer
from deeppavlov.core.layers.tf_layers import stacked_cnn
from deeppavlov.core.layers.tf_layers import stacked_highway_cnn
from deeppavlov.core.layers.tf_layers import stacked_bi_rnn
from deeppavlov.models.ner.evaluation import precision_recall_f1

SEED = 42
MODEL_FILE_NAME = 'ner_model'

log = get_logger(__name__)


class NerNetwork:
    def __init__(self,
                 word_vocab,
                 char_vocab,
                 tag_vocab,
                 n_filters=(128, 256),
                 filter_width=3,
                 token_embeddings_dim=128,
                 char_embeddings_dim=50,
                 use_char_embeddins=True,
                 embeddings_dropout=False,
                 dense_dropout=False,
                 use_batch_norm=False,
                 logging=False,
                 use_crf=False,
                 net_type='cnn',
                 char_filter_width=5,
                 verbose=False,
                 sess=None,
                 cell_type='lstm',
                 embedder=None,
                 use_capitalization=False,
                 two_dense_layers=False):
        tf.set_random_seed(SEED)
        n_tags = len(tag_vocab)
        n_tokens = len(word_vocab)
        n_chars = len(char_vocab)
        # Create placeholders
        if embedder is not None:
            x_word = tf.placeholder(dtype=tf.float32, shape=[None, None, token_embeddings_dim], name='x_word')
        else:
            x_word = tf.placeholder(dtype=tf.int32, shape=[None, None], name='x_word')
        x_char = tf.placeholder(dtype=tf.int32, shape=[None, None, None], name='x_char')
        y_true = tf.placeholder(dtype=tf.int32, shape=[None, None], name='y_tag')
        x_cap = tf.placeholder(dtype=tf.float32, shape=[None, None], name='y_cap')
        # Auxiliary placeholders
        learning_rate_ph = tf.placeholder(dtype=tf.float32, shape=[], name='learning_rate')
        dropout_ph = tf.placeholder_with_default(1.0, shape=[])
        training_ph = tf.placeholder_with_default(False, shape=[])
        mask_ph = tf.placeholder(dtype=tf.float32, shape=[None, None])

        # Embeddings
        if embedder is None:
            with tf.variable_scope('Embeddings'):
                w_emb = embedding_layer(x_word, n_tokens=n_tokens, token_embedding_dim=token_embeddings_dim)
                if use_char_embeddins:
                    c_emb = character_embedding_network(x_char,
                                                        n_characters=n_chars,
                                                        char_embedding_dim=char_embeddings_dim,
                                                        filter_width=char_filter_width)
                    emb = tf.concat([w_emb, c_emb], axis=-1)
                else:
                    emb = w_emb
        else:
            emb = x_word
        if use_capitalization:
            emb = tf.concat([emb, tf.expand_dims(x_cap, 2)], 2)

        # Dropout for embeddings
        if embeddings_dropout:
            emb = tf.layers.dropout(emb, dropout_ph, training=training_ph)

        if 'cnn' in net_type.lower():
            # Convolutional network
            with tf.variable_scope('ConvNet'):
                units = stacked_cnn(emb,
                                    n_hidden_list=n_filters,
                                    filter_width=filter_width,
                                    use_batch_norm=use_batch_norm,
                                    training_ph=training_ph)
        elif 'rnn' in net_type.lower():
            units, _ = stacked_bi_rnn(emb, n_filters, cell_type)

        elif 'cnn_highway' in net_type.lower():
            units = stacked_highway_cnn(emb,
                                        n_hidden_list=n_filters,
                                        filter_width=filter_width,
                                        use_batch_norm=use_batch_norm,
                                        training_ph=training_ph)
        else:
            raise KeyError('There is no such type of network: {}'.format(net_type))

        # Classifier
        with tf.variable_scope('Classifier'):
            if two_dense_layers:
                units = tf.layers.dense(units, n_filters[-1], kernel_initializer=xavier_initializer())
            logits = tf.layers.dense(units, n_tags, kernel_initializer=xavier_initializer())

        # Loss with masking
        if use_crf:
            sequence_lengths = tf.reduce_sum(mask_ph, axis=1)
            log_likelihood, trainsition_params = tf.contrib.crf.crf_log_likelihood(logits,
                                                                                   y_true,
                                                                                   sequence_lengths)
            loss_tensor = -log_likelihood
            predictions = None
        else:
            ground_truth_labels = tf.one_hot(y_true, n_tags)
            loss_tensor = tf.nn.softmax_cross_entropy_with_logits(labels=ground_truth_labels, logits=logits)
            loss_tensor = loss_tensor * mask_ph
            predictions = tf.argmax(logits, axis=-1)

        loss = tf.reduce_mean(loss_tensor)

        # Initialize session
        if sess is None:
            sess = tf.Session()
        if logging:
            self.train_writer = tf.summary.FileWriter('summary', sess.graph)

        self._token_embeddings_dim = token_embeddings_dim
        self.token_vocab = word_vocab
        self.tag_vocab = tag_vocab
        self.char_vocab = char_vocab
        self._use_crf = use_crf
        self.summary = tf.summary.merge_all()
        self._x_w = x_word
        self._x_c = x_char
        self._y_true = y_true
        self._y_pred = predictions
        self._x_cap = x_cap
        if use_crf:
            self._logits = logits
            self._trainsition_params = trainsition_params
            self._sequence_lengths = sequence_lengths
        self._loss = loss
        self._sess = sess
        self._learning_rate_ph = learning_rate_ph
        self._dropout = dropout_ph
        self._loss_tensor = loss_tensor
        self._use_dropout = True if embeddings_dropout or dense_dropout else None
        self._training_ph = training_ph
        self._logging = logging
        self._train_op = self.get_train_op(loss, learning_rate_ph)
        self._embedder = embedder
        self.verbose = verbose
        self._mask = mask_ph
        self._use_capitalization = use_capitalization
        sess.run(tf.global_variables_initializer())

    def tokens_batch_to_numpy_batch(self, batch_x, batch_y=None):
        # Determine dimensions
        batch_size = len(batch_x)
        max_utt_len = max([len(utt) for utt in batch_x] + [2])
        max_token_len = max([len(token) for utt in batch_x for token in utt])
        if self._embedder is None:
            x_token = np.ones([batch_size, max_utt_len], dtype=np.int32) * self.token_vocab['<PAD>']
        else:
            batch_x_lower = [[token.lower() for token in utterance] for utterance in batch_x]
            x_token = np.zeros([batch_size, max_utt_len, self._token_embeddings_dim], dtype=np.float32)
            x_token_list = self._embedder(batch_x_lower)
            for n in range(len(batch_x)):
                x_token[n, :len(x_token_list[n])] = x_token_list[n]

        # Capital letter binary features
        x_cap = np.zeros([batch_size, max_utt_len], dtype=np.float32)

        x_char = np.ones([batch_size, max_utt_len, max_token_len], dtype=np.int32) * self.char_vocab['<PAD>']
        mask = np.zeros([batch_size, max_utt_len])
        if batch_y is not None:
            y = np.ones([batch_size, max_utt_len], dtype=np.int32) * self.tag_vocab['<PAD>']
        else:
            y = None

        # Prepare x batch
        for n, utterance in enumerate(batch_x):
            mask[n, :len(utterance)] = 1
            capitalization_features = []
            for tok in utterance:
                if len(tok) > 0:
                    capitalization_features.append(tok[0].isupper())
                else:
                    capitalization_features.append(False)
            x_cap[n, :len(utterance)] = capitalization_features
            if self._embedder is None:
                x_token[n, :len(utterance)] = self.token_vocab.toks2idxs(utterance)
            for k, token in enumerate(utterance):
                x_char[n, k, :len(token)] = self.char_vocab.toks2idxs(token)

        # Prepare y batch
        if batch_y is not None:
            for n, tags in enumerate(batch_y):
                y[n, :len(tags)] = self.tag_vocab.toks2idxs(tags)

        return (x_token, x_char, mask, x_cap), y

    def eval_conll(self, data, print_results=True, short_report=True, data_type=None):
        y_true_list = []
        y_pred_list = []
        if data_type is not None:
            log.info('Eval on {}:'.format(data_type))
        for x, y_gt in data:
            (x_token, x_char, mask), y = self.tokens_batch_to_numpy_batch([x])
            y_pred = self._predict(x_token, x_char, mask)
            y_pred = self.tag_vocab.batch_idxs2batch_toks(y_pred)
            for tags_pred, tags_gt in zip(y_pred, [y_gt]):
                for tag_predicted, tag_ground_truth in zip(tags_pred, tags_gt):
                    y_true_list.append(tag_ground_truth)
                    y_pred_list.append(tag_predicted)
                y_true_list.append('O')
                y_pred_list.append('O')
        return precision_recall_f1(y_true_list,
                                   y_pred_list,
                                   print_results,
                                   short_report)

<<<<<<< HEAD
    def train(self, data, batch_size=8, learning_rate=1e-3, dropout_rate=0.5):
        total_loss = 0
        total_count = 0
        for batch in data.gen_batch(batch_size):
            current_loss = self.train_on_batch(batch,
                                               learning_rate=learning_rate,
                                               dropout_rate=dropout_rate)
            total_loss += current_loss
            # Add len of x
            total_count += len(batch[0])

=======
>>>>>>> 53b94b71
    def train_on_batch(self, batch_x, batch_y, learning_rate=1e-3, dropout_rate=0.5):
        (x_toks, x_char, mask, x_cap), y_tags = self.tokens_batch_to_numpy_batch(batch_x, batch_y)
        feed_dict = self._fill_feed_dict(x_toks,
                                         x_char,
                                         mask,
                                         x_cap,
                                         y_tags,
                                         learning_rate,
                                         dropout_rate=dropout_rate,
                                         training=True)
        loss, _ = self._sess.run([self._loss, self._train_op], feed_dict=feed_dict)
        return loss

    def predict_on_batch(self, x_batch):
        (x_toks, x_char, mask, capitalization), _ = self.tokens_batch_to_numpy_batch(x_batch)
        y_pred = self._predict(x_toks, x_char, mask, capitalization)
        # TODO: add padding filtering
        y_pred_tags = self.tag_vocab.batch_idxs2batch_toks(y_pred)
        return y_pred_tags

    def _predict(self, x_word, x_char, mask=None, capitalization=None):

        feed_dict = self._fill_feed_dict(x_word, x_char, mask, capitalization, training=False)
        if self._use_crf:
            y_pred = []
            logits, trans_params, sequence_lengths = self._sess.run([self._logits,
                                                                     self._trainsition_params,
                                                                     self._sequence_lengths
                                                                     ],
                                                                    feed_dict=feed_dict)

            # iterate over the sentences because no batching in viterbi_decode
            for logit, sequence_length in zip(logits, sequence_lengths):
                logit = logit[:int(sequence_length)]  # keep only the valid steps
                viterbi_seq, viterbi_score = tf.contrib.crf.viterbi_decode(logit, trans_params)
                y_pred += [viterbi_seq]
        else:
            y_pred = self._sess.run(self._y_pred, feed_dict=feed_dict)
        return y_pred

    def fit(self, batch_gen=None, batch_size=32, learning_rate=1e-3, epochs=1, dropout_rate=0.5, learning_rate_decay=1):
        for epoch in range(epochs):
            count = 0
            if self.verbose:
                log.info('Epoch {}'.format(epoch))
            if batch_gen is None:
                batch_generator = self.corpus.gen_batch(batch_size, dataset_type='train')
            for (x_word, x_char), y_tag in batch_generator:

                feed_dict = self._fill_feed_dict(x_word,
                                                 x_char,
                                                 y_tag,
                                                 learning_rate,
                                                 dropout_rate=dropout_rate,
                                                 training=True)
                if self._logging:
                    summary, _ = self._sess.run([self.summary, self._train_op], feed_dict=feed_dict)
                    self.train_writer.add_summary(summary)

                self._sess.run(self._train_op, feed_dict=feed_dict)
                count += len(x_word)
            if self.verbose:
                self.eval_conll('valid', print_results=True)
            self.save()

        if self.verbose:
            self.eval_conll(dataset_type='train', short_report=False)
            self.eval_conll(dataset_type='valid', short_report=False)
            results = self.eval_conll(dataset_type='test', short_report=False)
        else:
            results = self.eval_conll(dataset_type='test', short_report=True)
        return results

    def infer(self, instance, *args, **kwargs):
        return self.predict_for_token_batch([instance])

    def _fill_feed_dict(self,
                        x_w,
                        x_c,
                        mask=None,
                        capitalization=None,
                        y_t=None,
                        learning_rate=None,
                        training=False,
                        dropout_rate=1):
        feed_dict = {}
        feed_dict[self._x_w] = x_w
        feed_dict[self._x_c] = x_c
        feed_dict[self._training_ph] = training
        if capitalization is None:
            feed_dict[self._x_cap] = np.zeros(x_w.shape[:2])
        else:
            feed_dict[self._x_cap] = capitalization
        if mask is not None:
            feed_dict[self._mask] = mask
        else:
            feed_dict[self._mask] = np.ones(x_w.shape[:2])
        if y_t is not None:
            feed_dict[self._y_true] = y_t
        if learning_rate is not None:
            feed_dict[self._learning_rate_ph] = learning_rate
        if self._use_dropout is not None and training:
            feed_dict[self._dropout] = dropout_rate
        else:
            feed_dict[self._dropout] = 1.0
        return feed_dict

    def eval_loss(self, data_generator):
        num_tokens = 0
        loss = 0
        for (x_w, x_c), y_t in data_generator:
            feed_dict = self._fill_feed_dict(x_w, x_c, y_t, training=False)
            loss += np.sum(self._sess.run(self._loss_tensor, feed_dict=feed_dict))
            num_tokens = np.sum(self._sess.run(self._sequence_lengths, feed_dict=feed_dict))
        return loss / num_tokens

    @staticmethod
    def get_trainable_variables(trainable_scope_names=None):
        vars = tf.trainable_variables()
        if trainable_scope_names is not None:
            vars_to_train = []
            for scope_name in trainable_scope_names:
                for var in vars:
                    if var.name.startswith(scope_name):
                        vars_to_train.append(var)
            return vars_to_train
        else:
            return vars

    def predict_for_token_batch(self, tokens_batch):
        # Determine dimensions
        batch_size = len(tokens_batch)
        max_utt_len = max([len(utt) for utt in tokens_batch])
        max_token_len = max([len(token) for utt in tokens_batch for token in utt])
        # Prepare numpy arrays
        x_token = np.ones([batch_size, max_utt_len], dtype=np.int32) * self.token_vocab['<PAD>']
        x_char = np.ones([batch_size, max_utt_len, max_token_len], dtype=np.int32) * self.char_vocab['<PAD>']
        mask = np.zeros([batch_size, max_utt_len], dtype=np.int32)
        # Prepare x batch
        for n, utterance in enumerate(tokens_batch):
            mask[n, :len(utterance)] = 1
            x_token[n, :len(utterance)] = self.token_vocab.toks2idxs(utterance)
            for k, token in enumerate(utterance):
                x_char[n, k, :len(token)] = self.char_vocab.toks2idxs(token)
        feed_dict = self._fill_feed_dict(x_token, x_char, mask)
        if self._use_crf:
            y_pred = []
            logits, trans_params, sequence_lengths = self._sess.run([self._logits,
                                                                     self._trainsition_params,
                                                                     self._sequence_lengths
                                                                     ],
                                                                    feed_dict=feed_dict)

            # iterate over the sentences because no batching in viterbi_decode
            for logit, sequence_length in zip(logits, sequence_lengths):
                logit = logit[:int(sequence_length)]  # keep only the valid steps
                viterbi_seq, viterbi_score = tf.contrib.crf.viterbi_decode(logit, trans_params)
                y_pred += [viterbi_seq]
        else:
            y_pred = self._sess.run(self._y_pred, feed_dict)

        return self.tag_vocab.batch_idxs2batch_toks(y_pred)

    def shutdown(self):
        self._sess.close()

    def save(self, model_file_path):
        """
        Save model to model_file_path
        """
        saver = tf.train.Saver()
        saver.save(self._sess, str(model_file_path))

    def load(self, model_file_path):
        """
        Load model from the model_file_path
        """
        saver = tf.train.Saver()
        saver.restore(self._sess, str(model_file_path))

    def get_train_op(self, loss, learning_rate, learnable_scopes=None, optimizer=None):
        """ Get train operation for given loss

        Args:
            loss: loss, tf tensor or scalar
            learning_rate: scalar or placeholder
            learnable_scopes: which scopes are trainable (None for all)
            optimizer: instance of tf.train.Optimizer, default Adam

        Returns:
            train_op
        """
        variables = self.get_trainable_variables(learnable_scopes)
        if optimizer is None:
            optimizer = tf.train.AdamOptimizer

        # For batch norm it is necessary to update running averages
        extra_update_ops = tf.get_collection(tf.GraphKeys.UPDATE_OPS)
        with tf.control_dependencies(extra_update_ops):
            train_op = optimizer(learning_rate).minimize(loss, var_list=variables)
        return train_op<|MERGE_RESOLUTION|>--- conflicted
+++ resolved
@@ -238,20 +238,6 @@
                                    print_results,
                                    short_report)
 
-<<<<<<< HEAD
-    def train(self, data, batch_size=8, learning_rate=1e-3, dropout_rate=0.5):
-        total_loss = 0
-        total_count = 0
-        for batch in data.gen_batch(batch_size):
-            current_loss = self.train_on_batch(batch,
-                                               learning_rate=learning_rate,
-                                               dropout_rate=dropout_rate)
-            total_loss += current_loss
-            # Add len of x
-            total_count += len(batch[0])
-
-=======
->>>>>>> 53b94b71
     def train_on_batch(self, batch_x, batch_y, learning_rate=1e-3, dropout_rate=0.5):
         (x_toks, x_char, mask, x_cap), y_tags = self.tokens_batch_to_numpy_batch(batch_x, batch_y)
         feed_dict = self._fill_feed_dict(x_toks,
@@ -298,7 +284,7 @@
             if self.verbose:
                 log.info('Epoch {}'.format(epoch))
             if batch_gen is None:
-                batch_generator = self.corpus.gen_batch(batch_size, dataset_type='train')
+                batch_generator = self.corpus.batch_generator(batch_size, dataset_type='train')
             for (x_word, x_char), y_tag in batch_generator:
 
                 feed_dict = self._fill_feed_dict(x_word,
