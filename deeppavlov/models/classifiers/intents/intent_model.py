--- conflicted
+++ resolved
@@ -182,7 +182,6 @@
         Infer on the given data
         Args:
             data: [list of sentences]
-            predict_proba: whether to return probabilities distribution or only labels-predictions
             *args:
 
         Returns:
@@ -192,18 +191,8 @@
         """
         preds = np.array(self.infer_on_batch(data))
 
-<<<<<<< HEAD
         labels = proba2labels(preds, confident_threshold=self.opt['confident_threshold'], classes=self.classes)
-        return labels, preds, [self.classes for _ in range(len(preds))]
-=======
-        if predict_proba:
-            return preds
-        else:
-            labels = proba2labels(preds, confident_threshold=self.opt['confident_threshold'], classes=self.classes)
-            # return labels, preds, [self.classes for _ in range(len(preds))]
-            return labels, [dict(zip(self.classes, preds[i]))
-                            for i in range(preds.shape[0])]
->>>>>>> 8a305a51
+        return labels, [dict(zip(self.classes, preds[i])) for i in range(preds.shape[0])]
 
     def cnn_model(self, params):
         """
