# Copyright 2017 Neural Networks and Deep Learning lab, MIPT
#
# Licensed under the Apache License, Version 2.0 (the "License");
# you may not use this file except in compliance with the License.
# You may obtain a copy of the License at
#
#     http://www.apache.org/licenses/LICENSE-2.0
#
# Unless required by applicable law or agreed to in writing, software
# distributed under the License is distributed on an "AS IS" BASIS,
# WITHOUT WARRANTIES OR CONDITIONS OF ANY KIND, either express or implied.
# See the License for the specific language governing permissions and
# limitations under the License.

from copy import deepcopy
from logging import getLogger
from pathlib import Path
from typing import List, Tuple, Optional, Generator, Union
<<<<<<< HEAD
import inspect
from copy import deepcopy
=======
>>>>>>> 6ea50d62

import keras.metrics
import keras.optimizers
import numpy as np
from keras import backend as K
from keras.layers import Dense, Input
from keras.layers import concatenate, Activation, Concatenate, Reshape
from keras.layers.convolutional import Conv1D
from keras.layers.core import Dropout
from keras.layers.normalization import BatchNormalization
from keras.layers.pooling import GlobalMaxPooling1D, MaxPooling1D, GlobalAveragePooling1D
from keras.layers.recurrent import LSTM, GRU
from keras.layers.wrappers import Bidirectional
from keras.models import Model
from keras.regularizers import l2
from overrides import overrides

from deeppavlov.core.common.errors import ConfigError
from deeppavlov.core.common.file import save_json, read_json
from deeppavlov.core.common.registry import register
<<<<<<< HEAD
from deeppavlov.core.models.keras_model import LRScheduledKerasModel
from deeppavlov.core.common.log import get_logger
=======
>>>>>>> 6ea50d62
from deeppavlov.core.layers.keras_layers import additive_self_attention, multiplicative_self_attention
from deeppavlov.core.models.keras_model import KerasModel

log = getLogger(__name__)


@register('keras_classification_model')
class KerasClassificationModel(LRScheduledKerasModel):
    """
    Class implements Keras model for classification task for multi-class multi-labeled data.

    Args:
        embedding_size: embedding_size from embedder in pipeline
        n_classes: number of considered classes
        model_name: particular method of this class to initialize model configuration
        optimizer: function name from keras.optimizers
        loss: function name from keras.losses.
        last_layer_activation: parameter that determines activation function after classification layer.
                For multi-label classification use `sigmoid`,
                otherwise, `softmax`.
        restore_lr: in case of loading pre-trained model \
                whether to init learning rate with the final learning rate value from saved opt
        classes: list or generator of considered classes
        text_size: maximal length of text in tokens (words),
                longer texts are cut,
                shorter ones are padded with zeros (pre-padding)
        padding: ``pre`` or ``post`` padding to use

    Attributes:
        opt: dictionary with all model parameters
        n_classes: number of considered classes
        model: keras model itself
        epochs_done: number of epochs that were done
        batches_seen: number of epochs that were seen
        train_examples_seen: number of training samples that were seen
        sess: tf session
        optimizer: keras.optimizers instance
        classes: list of considered classes
        padding: ``pre`` or ``post`` padding to use
    """

    def __init__(self, embedding_size: int, n_classes: int,
                 model_name: str, optimizer: str = "Adam", loss: str = "binary_crossentropy",
                 last_layer_activation="sigmoid",
                 restore_lr: bool = False,
                 classes: Optional[Union[list, Generator]] = None,
                 text_size: Optional[int] = None,
                 padding: Optional[str] = "pre",
                 **kwargs):
        """
        Initialize model using parameters
        from opt dictionary (from config), if model is being initialized from saved.
        """
        kwargs['learning_rate'] = kwargs.get('learning_rate', 0.01)

        if classes is not None:
            classes = list(classes)

        model_args = self.get_model_args(model_name=model_name)
        model_kwargs = {k: v for k, v in kwargs.items()
                        if k in ('save_path', 'load_path') or k in model_args}
        given_opt = {"embedding_size": embedding_size,
                     "n_classes": n_classes,
                     "model_name": model_name,
                     "optimizer": optimizer,
                     "loss": loss,
                     "last_layer_activation": last_layer_activation,
                     "restore_lr": restore_lr,
                     "classes": classes,
                     "text_size": text_size,
                     "padding": padding,
                     **model_kwargs}
        self.model = None
        self.opt = deepcopy(given_opt)

        super().__init__(**kwargs)

        if classes is not None:
            self.classes = self.opt.get("classes")

        self.n_classes = self.opt.get('n_classes')
        if self.n_classes == 0:
            raise ConfigError("Please, provide vocabulary with considered intents.")

        self.load()
        # in case of pre-trained after loading in self.opt we have stored parameters
        # now we can restore lear rate if needed
        if restore_lr and ('final_learning_rate' in self.opt):
            raise NotImplementedError('option `restore_lr` is not implemented')
            kwargs['learning_rate'] = self.opt["final_learning_rate"]

        self._change_not_fixed_params(**given_opt)

        summary = ['Model was successfully initialized!', 'Model summary:']
        self.model.summary(print_fn=summary.append)
        log.info('\n'.join(summary))

    @overrides
    def get_optimizer(self):
        return self.model.optimizer

    def get_model_args(self, model_name):
        model_func = getattr(self, model_name, None)
        return [k for k in inspect.signature(model_func).parameters.keys()
                if k != 'kwargs']

    def _change_not_fixed_params(self, **kwargs) -> None:
        """
        Change changable parameters from saved model to given ones.

        Args:
            kwargs: dictionary of new parameters

        Returns:
            None
        """
        fixed_params = [
            "n_classes",
            "model_name",
            "embedding_size",
            "fasttext_md5",
            "kernel_sizes_cnn",
            "filters_cnn",
            "dense_size",
            "units_gru",
            "units_lstm",
            "units_lstm_1",
            "units_lstm_2",
            "self_att_hid",
            "self_att_out"
        ]
        for param in kwargs.keys():
            if param not in fixed_params:
                self.opt[param] = kwargs.get(param)
        return

    def pad_texts(self, sentences: List[List[np.ndarray]]) -> Union[np.ndarray, Tuple[np.ndarray, np.ndarray]]:
        """
        Cut and pad tokenized texts to self.opt["text_size"] tokens

        Args:
            sentences: list of lists of tokens

        Returns:
            array of embedded texts
        """
        pad = np.zeros(self.opt['embedding_size'])
        cutted_batch = [sen[:self.opt['text_size']] for sen in sentences]
        if self.opt["padding"] == "pre":
            cutted_batch = [[pad] * (self.opt['text_size'] - len(tokens)) + list(tokens) for tokens in cutted_batch]
        elif self.opt["padding"] == "post":
            cutted_batch = [list(tokens) + [pad] * (self.opt['text_size'] - len(tokens)) for tokens in cutted_batch]
        else:
            raise ConfigError("Padding type {} is not acceptable".format(self.opt['padding']))
        return np.asarray(cutted_batch)

    def check_input(self, texts: List[List[np.ndarray]]) -> np.ndarray:
        """
        Check and convert input to array of tokenized embedded samples

        Args:
            texts: list of tokenized embedded text samples

        Returns:
            array of tokenized embedded texts samples that are cut and padded
        """
        if self.opt["text_size"] is not None:
            features = self.pad_texts(texts)
        else:
            if len(texts[0]):
                features = np.array(texts)
            else:
                features = np.zeros((1, 1, self.opt["embedding_size"]))

        return features

    def train_on_batch(self, texts: List[List[np.ndarray]], labels: list) -> Union[float, List[float]]:
        """
        Train the model on the given batch

        Args:
            texts: list of tokenized embedded text samples
            labels: list of labels

        Returns:
            metrics values on the given batch
        """
        features = self.check_input(texts)

        metrics_values = self.model.train_on_batch(features, np.squeeze(np.array(labels)))
        return metrics_values

    def infer_on_batch(self, texts: List[List[np.ndarray]], labels: list = None) -> \
            Union[float, List[float], np.ndarray]:
        """
        Infer the model on the given batch

        Args:
            texts: list of tokenized embedded text samples
            labels: list of labels

        Returns:
            metrics values on the given batch, if labels are given
            predictions, otherwise
        """
        features = self.check_input(texts)

        if labels:
            metrics_values = self.model.test_on_batch(features, np.squeeze(np.array(labels)))
            return metrics_values
        else:
            predictions = self.model.predict(features)
            return predictions

    def __call__(self, data: List[List[np.ndarray]], *args) -> List[List[float]]:
        """
        Infer on the given data

        Args:
            data: list of tokenized text samples
            *args: additional arguments

        Returns:
            for each sentence:
                vector of probabilities to belong with each class
                or list of labels sentence belongs with
        """
        preds = np.array(self.infer_on_batch(data), dtype="float64").tolist()
        return preds

    def init_model_from_scratch(self, model_name: str) -> Model:
        """
        Initialize uncompiled model from scratch with given params

        Args:
            model_name: name of model function described as a method of this class

        Returns:
            compiled model with given network and learning parameters
        """
        log.info(f'[initializing `{self.__class__.__name__}` from scratch as {model_name}]')
        model_func = getattr(self, model_name, None)
        if callable(model_func):
            model = model_func(**self.opt)
        else:
            raise AttributeError("Model {} is not defined".format(model_name))

        return model

    def _load(self, model_name: str = None) -> None:
        """
        Initialize uncompiled model from saved params and weights

        Args:
            model_name: name of model function described as a method of this class

        Returns:
            model with loaded weights and network parameters from files
            but compiled with given learning parameters
        """
        model_name = model_name or self.opt.get('model_name')
        if self.load_path:
            if isinstance(self.load_path, Path) and not self.load_path.parent.is_dir():
                raise ConfigError("Provided load path is incorrect!")

            opt_path = Path("{}_opt.json".format(str(self.load_path.resolve())))
            weights_path = Path("{}.h5".format(str(self.load_path.resolve())))

            if opt_path.exists() and weights_path.exists():

                log.info("[initializing `{}` from saved]".format(self.__class__.__name__))

                self.opt = read_json(opt_path)

                model_func = getattr(self, model_name, None)
                if callable(model_func):
                    model = model_func(**self.opt)
                else:
                    raise AttributeError("Model {} is not defined".format(model_name))

                log.info("[loading weights from {}]".format(weights_path.name))
                model.load_weights(str(weights_path))

                self.model = model

                return None
            else:
                self.model = self.init_model_from_scratch(model_name)
                return None
        else:
            log.warning("No `load_path` is provided for {}".format(self.__class__.__name__))
            self.model = self.init_model_from_scratch(model_name)
            return None

    @overrides
    def load(self) -> None:
        self._load(self.opt['model_name'])
        self.model = self.compile(self.model,
                                  optimizer_name=self.opt.get('optimizer'),
                                  loss_name=self.opt.get('loss'))

    def compile(self, model: Model, optimizer_name: str, loss_name: str,
                learning_rate: float = 0.01, learning_rate_decay: float = 0.) -> Model:
        """
        Compile model with given optimizer and loss

        Args:
            model: keras uncompiled model
            optimizer_name: name of optimizer from keras.optimizers
            loss_name: loss function name (from keras.losses)
            learning_rate: learning rate.
            learning_rate_decay: learning rate decay.

        Returns:

        """
        optimizer_func = getattr(keras.optimizers, optimizer_name, None)
        if callable(optimizer_func):
            if not (learning_rate is None):
                if not (learning_rate_decay is None):
                    self.optimizer = optimizer_func(lr=learning_rate, decay=learning_rate_decay)
                else:
                    self.optimizer = optimizer_func(lr=learning_rate)
            elif not (learning_rate_decay is None):
                self.optimizer = optimizer_func(decay=learning_rate_decay)
            else:
                self.optimizer = optimizer_func()
        else:
            raise AttributeError("Optimizer {} is not defined in `keras.optimizers`".format(optimizer_name))

        loss_func = getattr(keras.losses, loss_name, None)
        if callable(loss_func):
            loss = loss_func
        else:
            raise AttributeError("Loss {} is not defined".format(loss_name))

        model.compile(optimizer=self.optimizer,
                      loss=loss)
        return model

    @overrides
    def save(self, fname: str = None) -> None:
        """
        Save the model parameters into <<fname>>_opt.json (or <<ser_file>>_opt.json)
        and model weights into <<fname>>.h5 (or <<ser_file>>.h5)
        Args:
            fname: file_path to save model. If not explicitly given seld.opt["ser_file"] will be used

        Returns:
            None
        """
        if not fname:
            fname = self.save_path
        else:
            fname = Path(fname).resolve()

        if not fname.parent.is_dir():
            raise ConfigError("Provided save path is incorrect!")
        else:
            opt_path = f"{fname}_opt.json"
            weights_path = f"{fname}.h5"
            log.info(f"[saving model to {opt_path}]")
            self.model.save_weights(weights_path)

        # if model was loaded from one path and saved to another one
        # then change load_path to save_path for config
        self.opt["epochs_done"] = self.epochs_done
        self.opt["final_learning_rate"] = K.eval(self.optimizer.lr) / (1. +
                                                                       K.eval(self.optimizer.decay) * self.batches_seen)

        if self.opt.get("load_path") and self.opt.get("save_path"):
            if self.opt.get("save_path") != self.opt.get("load_path"):
                self.opt["load_path"] = str(self.opt["save_path"])
        save_json(self.opt, opt_path)

    def cnn_model(self, kernel_sizes_cnn: List[int], filters_cnn: int, dense_size: int,
                  coef_reg_cnn: float = 0., coef_reg_den: float = 0., dropout_rate: float = 0.,
                  input_projection_size: Optional[int] = None, **kwargs) -> Model:
        """
        Build un-compiled model of shallow-and-wide CNN.

        Args:
            kernel_sizes_cnn: list of kernel sizes of convolutions.
            filters_cnn: number of filters for convolutions.
            dense_size: number of units for dense layer.
            coef_reg_cnn: l2-regularization coefficient for convolutions.
            coef_reg_den: l2-regularization coefficient for dense layers.
            dropout_rate: dropout rate used after convolutions and between dense layers.
            input_projection_size: if not None, adds Dense layer (with ``relu`` activation)
                                   right after input layer to the size ``input_projection_size``.
                                   Useful for input dimentionaliry recuction. Default: ``None``.
            kwargs: other non-used parameters

        Returns:
            keras.models.Model: uncompiled instance of Keras Model
        """
        inp = Input(shape=(self.opt['text_size'], self.opt['embedding_size']))
        output = inp

        if input_projection_size is not None:
            output = Dense(input_projection_size, activation='relu')(output)

        outputs = []
        for i in range(len(kernel_sizes_cnn)):
            output_i = Conv1D(filters_cnn, kernel_size=kernel_sizes_cnn[i],
                              activation=None,
                              kernel_regularizer=l2(coef_reg_cnn),
                              padding='same')(output)
            output_i = BatchNormalization()(output_i)
            output_i = Activation('relu')(output_i)
            output_i = GlobalMaxPooling1D()(output_i)
            outputs.append(output_i)

        output = concatenate(outputs, axis=1)

        output = Dropout(rate=dropout_rate)(output)
        output = Dense(dense_size, activation=None,
                       kernel_regularizer=l2(coef_reg_den))(output)
        output = BatchNormalization()(output)
        output = Activation('relu')(output)
        output = Dropout(rate=dropout_rate)(output)
        output = Dense(self.n_classes, activation=None,
                       kernel_regularizer=l2(coef_reg_den))(output)
        output = BatchNormalization()(output)
        act_output = Activation(self.opt.get("last_layer_activation", "sigmoid"))(output)
        model = Model(inputs=inp, outputs=act_output)
        return model

    def dcnn_model(self, kernel_sizes_cnn: List[int], filters_cnn: List[int], dense_size: int,
                   coef_reg_cnn: float = 0., coef_reg_den: float = 0., dropout_rate: float = 0.,
                   input_projection_size: Optional[int] = None, **kwargs) -> Model:
        """
        Build un-compiled model of deep CNN.

        Args:
            kernel_sizes_cnn: list of kernel sizes of convolutions.
            filters_cnn: number of filters for convolutions.
            dense_size: number of units for dense layer.
            coef_reg_cnn: l2-regularization coefficient for convolutions.
            coef_reg_den: l2-regularization coefficient for dense layers.
            dropout_rate: dropout rate used after convolutions and between dense layers.
            input_projection_size: if not None, adds Dense layer (with ``relu`` activation)
                                   right after input layer to the size ``input_projection_size``.
                                   Useful for input dimentionaliry recuction. Default: ``None``.
            kwargs: other non-used parameters

        Returns:
            keras.models.Model: uncompiled instance of Keras Model
        """
        inp = Input(shape=(self.opt['text_size'], self.opt['embedding_size']))
        output = inp

        if input_projection_size is not None:
            output = Dense(input_projection_size, activation='relu')(output)

        for i in range(len(kernel_sizes_cnn)):
            output = Conv1D(filters_cnn[i], kernel_size=kernel_sizes_cnn[i],
                            activation=None,
                            kernel_regularizer=l2(coef_reg_cnn),
                            padding='same')(output)
            output = BatchNormalization()(output)
            output = Activation('relu')(output)
            output = MaxPooling1D()(output)

        output = GlobalMaxPooling1D()(output)
        output = Dropout(rate=dropout_rate)(output)
        output = Dense(dense_size, activation=None,
                       kernel_regularizer=l2(coef_reg_den))(output)
        output = BatchNormalization()(output)
        output = Activation('relu')(output)
        output = Dropout(rate=dropout_rate)(output)
        output = Dense(self.n_classes, activation=None,
                       kernel_regularizer=l2(coef_reg_den))(output)
        output = BatchNormalization()(output)
        act_output = Activation(self.opt.get("last_layer_activation", "sigmoid"))(output)
        model = Model(inputs=inp, outputs=act_output)
        return model

    def cnn_model_max_and_aver_pool(self, kernel_sizes_cnn: List[int], filters_cnn: int, dense_size: int,
                                    coef_reg_cnn: float = 0., coef_reg_den: float = 0., dropout_rate: float = 0.,
                                    input_projection_size: Optional[int] = None, **kwargs) -> Model:
        """
        Build un-compiled model of shallow-and-wide CNN where average pooling after convolutions is replaced with
        concatenation of average and max poolings.

        Args:
            kernel_sizes_cnn: list of kernel sizes of convolutions.
            filters_cnn: number of filters for convolutions.
            dense_size: number of units for dense layer.
            coef_reg_cnn: l2-regularization coefficient for convolutions. Default: ``0.0``.
            coef_reg_den: l2-regularization coefficient for dense layers. Default: ``0.0``.
            dropout_rate: dropout rate used after convolutions and between dense layers. Default: ``0.0``.
            input_projection_size: if not None, adds Dense layer (with ``relu`` activation)
                                   right after input layer to the size ``input_projection_size``.
                                   Useful for input dimentionaliry recuction. Default: ``None``.
            kwargs: other non-used parameters

        Returns:
            keras.models.Model: uncompiled instance of Keras Model
        """

        inp = Input(shape=(self.opt['text_size'], self.opt['embedding_size']))
        output = inp

        if input_projection_size is not None:
            output = Dense(input_projection_size, activation='relu')(output)

        outputs = []
        for i in range(len(kernel_sizes_cnn)):
            output_i = Conv1D(filters_cnn, kernel_size=kernel_sizes_cnn[i],
                              activation=None,
                              kernel_regularizer=l2(coef_reg_cnn),
                              padding='same')(output)
            output_i = BatchNormalization()(output_i)
            output_i = Activation('relu')(output_i)
            output_i_0 = GlobalMaxPooling1D()(output_i)
            output_i_1 = GlobalAveragePooling1D()(output_i)
            output_i = Concatenate()([output_i_0, output_i_1])
            outputs.append(output_i)

        output = concatenate(outputs, axis=1)

        output = Dropout(rate=dropout_rate)(output)
        output = Dense(dense_size, activation=None,
                       kernel_regularizer=l2(coef_reg_den))(output)
        output = BatchNormalization()(output)
        output = Activation('relu')(output)
        output = Dropout(rate=dropout_rate)(output)
        output = Dense(self.n_classes, activation=None,
                       kernel_regularizer=l2(coef_reg_den))(output)
        output = BatchNormalization()(output)
        act_output = Activation(self.opt.get("last_layer_activation", "sigmoid"))(output)
        model = Model(inputs=inp, outputs=act_output)
        return model

    def bilstm_model(self, units_lstm: int, dense_size: int,
                     coef_reg_lstm: float = 0., coef_reg_den: float = 0.,
                     dropout_rate: float = 0., rec_dropout_rate: float = 0.,
                     input_projection_size: Optional[int] = None, **kwargs) -> Model:
        """
        Build un-compiled BiLSTM.

        Args:
            units_lstm (int): number of units for LSTM.
            dense_size (int): number of units for dense layer.
            coef_reg_lstm (float): l2-regularization coefficient for LSTM. Default: ``0.0``.
            coef_reg_den (float): l2-regularization coefficient for dense layers. Default: ``0.0``.
            dropout_rate (float): dropout rate to be used after BiLSTM and between dense layers. Default: ``0.0``.
            rec_dropout_rate (float): dropout rate for LSTM. Default: ``0.0``.
            input_projection_size: if not None, adds Dense layer (with ``relu`` activation)
                                   right after input layer to the size ``input_projection_size``.
                                   Useful for input dimentionaliry recuction. Default: ``None``.
            kwargs: other non-used parameters

        Returns:
            keras.models.Model: uncompiled instance of Keras Model
        """

        inp = Input(shape=(self.opt['text_size'], self.opt['embedding_size']))
        output = inp

        if input_projection_size is not None:
            output = Dense(input_projection_size, activation='relu')(output)

        output = Bidirectional(LSTM(units_lstm, activation='tanh',
                                    return_sequences=True,
                                    kernel_regularizer=l2(coef_reg_lstm),
                                    dropout=dropout_rate,
                                    recurrent_dropout=rec_dropout_rate))(output)

        output = GlobalMaxPooling1D()(output)
        output = Dropout(rate=dropout_rate)(output)
        output = Dense(dense_size, activation=None,
                       kernel_regularizer=l2(coef_reg_den))(output)
        output = Activation('relu')(output)
        output = Dropout(rate=dropout_rate)(output)
        output = Dense(self.n_classes, activation=None,
                       kernel_regularizer=l2(coef_reg_den))(output)
        act_output = Activation(self.opt.get("last_layer_activation", "sigmoid"))(output)
        model = Model(inputs=inp, outputs=act_output)
        return model

    def bilstm_bilstm_model(self, units_lstm_1: int, units_lstm_2: int, dense_size: int,
                            coef_reg_lstm: float = 0., coef_reg_den: float = 0.,
                            dropout_rate: float = 0., rec_dropout_rate: float = 0.,
                            input_projection_size: Optional[int] = None, **kwargs) -> Model:
        """
        Build un-compiled two-layers BiLSTM.

        Args:
            units_lstm_1: number of units for the first LSTM layer.
            units_lstm_2: number of units for the second LSTM layer.
            dense_size: number of units for dense layer.
            coef_reg_lstm: l2-regularization coefficient for LSTM. Default: ``0.0``.
            coef_reg_den: l2-regularization coefficient for dense layers. Default: ``0.0``.
            dropout_rate: dropout rate to be used after BiLSTM and between dense layers. Default: ``0.0``.
            rec_dropout_rate: dropout rate for LSTM. Default: ``0.0``.
            input_projection_size: if not None, adds Dense layer (with ``relu`` activation)
                                   right after input layer to the size ``input_projection_size``.
                                   Useful for input dimentionaliry recuction. Default: ``None``.
            kwargs: other non-used parameters

        Returns:
            keras.models.Model: uncompiled instance of Keras Model
        """

        inp = Input(shape=(self.opt['text_size'], self.opt['embedding_size']))
        output = inp

        if input_projection_size is not None:
            output = Dense(input_projection_size, activation='relu')(output)

        output = Bidirectional(LSTM(units_lstm_1, activation='tanh',
                                    return_sequences=True,
                                    kernel_regularizer=l2(coef_reg_lstm),
                                    dropout=dropout_rate,
                                    recurrent_dropout=rec_dropout_rate))(output)

        output = Dropout(rate=dropout_rate)(output)

        output = Bidirectional(LSTM(units_lstm_2, activation='tanh',
                                    return_sequences=True,
                                    kernel_regularizer=l2(coef_reg_lstm),
                                    dropout=dropout_rate,
                                    recurrent_dropout=rec_dropout_rate))(output)

        output = GlobalMaxPooling1D()(output)
        output = Dropout(rate=dropout_rate)(output)
        output = Dense(dense_size, activation=None,
                       kernel_regularizer=l2(coef_reg_den))(output)
        output = Activation('relu')(output)
        output = Dropout(rate=dropout_rate)(output)
        output = Dense(self.n_classes, activation=None,
                       kernel_regularizer=l2(coef_reg_den))(output)
        act_output = Activation(self.opt.get("last_layer_activation", "sigmoid"))(output)
        model = Model(inputs=inp, outputs=act_output)
        return model

    def bilstm_cnn_model(self, units_lstm: int, kernel_sizes_cnn: List[int], filters_cnn: int, dense_size: int,
                         coef_reg_lstm: float = 0., coef_reg_cnn: float = 0., coef_reg_den: float = 0.,
                         dropout_rate: float = 0., rec_dropout_rate: float = 0.,
                         input_projection_size: Optional[int] = None, **kwargs) -> Model:
        """
        Build un-compiled BiLSTM-CNN.

        Args:
            units_lstm: number of units for LSTM.
            kernel_sizes_cnn: list of kernel sizes of convolutions.
            filters_cnn: number of filters for convolutions.
            dense_size: number of units for dense layer.
            coef_reg_lstm: l2-regularization coefficient for LSTM. Default: ``0.0``.
            coef_reg_cnn: l2-regularization coefficient for convolutions. Default: ``0.0``.
            coef_reg_den: l2-regularization coefficient for dense layers. Default: ``0.0``.
            dropout_rate: dropout rate to be used after BiLSTM and between dense layers. Default: ``0.0``.
            rec_dropout_rate: dropout rate for LSTM. Default: ``0.0``.
            input_projection_size: if not None, adds Dense layer (with ``relu`` activation)
                                   right after input layer to the size ``input_projection_size``.
                                   Useful for input dimentionaliry recuction. Default: ``None``.
            kwargs: other non-used parameters

        Returns:
            keras.models.Model: uncompiled instance of Keras Model
        """

        inp = Input(shape=(self.opt['text_size'], self.opt['embedding_size']))
        output = inp

        if input_projection_size is not None:
            output = Dense(input_projection_size, activation='relu')(output)

        output = Bidirectional(LSTM(units_lstm, activation='tanh',
                                    return_sequences=True,
                                    kernel_regularizer=l2(coef_reg_lstm),
                                    dropout=dropout_rate,
                                    recurrent_dropout=rec_dropout_rate))(output)

        output = Reshape(target_shape=(self.opt['text_size'], 2 * units_lstm))(output)
        outputs = []
        for i in range(len(kernel_sizes_cnn)):
            output_i = Conv1D(filters_cnn,
                              kernel_size=kernel_sizes_cnn[i],
                              activation=None,
                              kernel_regularizer=l2(coef_reg_cnn),
                              padding='same')(output)
            output_i = BatchNormalization()(output_i)
            output_i = Activation('relu')(output_i)
            output_i = GlobalMaxPooling1D()(output_i)
            outputs.append(output_i)

        output = Concatenate(axis=1)(outputs)
        output = Dropout(rate=dropout_rate)(output)
        output = Dense(dense_size, activation=None,
                       kernel_regularizer=l2(coef_reg_den))(output)
        output = Activation('relu')(output)
        output = Dropout(rate=dropout_rate)(output)
        output = Dense(self.n_classes, activation=None,
                       kernel_regularizer=l2(coef_reg_den))(output)
        act_output = Activation(self.opt.get("last_layer_activation", "sigmoid"))(output)
        model = Model(inputs=inp, outputs=act_output)
        return model

    def cnn_bilstm_model(self, kernel_sizes_cnn: List[int], filters_cnn: int, units_lstm: int, dense_size: int,
                         coef_reg_cnn: float = 0., coef_reg_lstm: float = 0., coef_reg_den: float = 0.,
                         dropout_rate: float = 0., rec_dropout_rate: float = 0.,
                         input_projection_size: Optional[int] = None, **kwargs) -> Model:
        """
        Build un-compiled BiLSTM-CNN.

        Args:
            kernel_sizes_cnn: list of kernel sizes of convolutions.
            filters_cnn: number of filters for convolutions.
            units_lstm: number of units for LSTM.
            dense_size: number of units for dense layer.
            coef_reg_cnn: l2-regularization coefficient for convolutions. Default: ``0.0``.
            coef_reg_lstm: l2-regularization coefficient for LSTM. Default: ``0.0``.
            coef_reg_den: l2-regularization coefficient for dense layers. Default: ``0.0``.
            dropout_rate: dropout rate to be used after BiLSTM and between dense layers. Default: ``0.0``.
            rec_dropout_rate: dropout rate for LSTM. Default: ``0.0``.
            input_projection_size: if not None, adds Dense layer (with ``relu`` activation)
                                   right after input layer to the size ``input_projection_size``.
                                   Useful for input dimentionaliry recuction. Default: ``None``.
            kwargs: other non-used parameters

        Returns:
            keras.models.Model: uncompiled instance of Keras Model
        """

        inp = Input(shape=(self.opt['text_size'], self.opt['embedding_size']))
        output = inp

        if input_projection_size is not None:
            output = Dense(input_projection_size, activation='relu')(output)

        outputs = []
        for i in range(len(kernel_sizes_cnn)):
            output_i = Conv1D(filters_cnn, kernel_size=kernel_sizes_cnn[i],
                              activation=None,
                              kernel_regularizer=l2(coef_reg_cnn),
                              padding='same')(output)
            output_i = BatchNormalization()(output_i)
            output_i = Activation('relu')(output_i)
            output_i = MaxPooling1D()(output_i)
            outputs.append(output_i)

        output = concatenate(outputs, axis=1)
        output = Dropout(rate=dropout_rate)(output)

        output = Bidirectional(LSTM(units_lstm, activation='tanh',
                                    return_sequences=True,
                                    kernel_regularizer=l2(coef_reg_lstm),
                                    dropout=dropout_rate,
                                    recurrent_dropout=rec_dropout_rate))(output)

        output = GlobalMaxPooling1D()(output)
        output = Dropout(rate=dropout_rate)(output)
        output = Dense(dense_size, activation=None,
                       kernel_regularizer=l2(coef_reg_den))(output)
        output = Activation('relu')(output)
        output = Dropout(rate=dropout_rate)(output)
        output = Dense(self.n_classes, activation=None,
                       kernel_regularizer=l2(coef_reg_den))(output)
        act_output = Activation(self.opt.get("last_layer_activation", "sigmoid"))(output)
        model = Model(inputs=inp, outputs=act_output)
        return model

    def bilstm_self_add_attention_model(self, units_lstm: int, dense_size: int, self_att_hid: int, self_att_out: int,
                                        coef_reg_lstm: float = 0., coef_reg_den: float = 0.,
                                        dropout_rate: float = 0., rec_dropout_rate: float = 0.,
                                        input_projection_size: Optional[int] = None, **kwargs) -> Model:
        """
        Method builds uncompiled model of BiLSTM with self additive attention.

        Args:
            units_lstm: number of units for LSTM.
            self_att_hid: number of hidden units in self-attention
            self_att_out: number of output units in self-attention
            dense_size: number of units for dense layer.
            coef_reg_lstm: l2-regularization coefficient for LSTM. Default: ``0.0``.
            coef_reg_den: l2-regularization coefficient for dense layers. Default: ``0.0``.
            dropout_rate: dropout rate to be used after BiLSTM and between dense layers. Default: ``0.0``.
            rec_dropout_rate: dropout rate for LSTM. Default: ``0.0``.
            input_projection_size: if not None, adds Dense layer (with ``relu`` activation)
                                   right after input layer to the size ``input_projection_size``.
                                   Useful for input dimentionaliry recuction. Default: ``None``.
            kwargs: other non-used parameters

        Returns:
            keras.models.Model: uncompiled instance of Keras Model
        """

        inp = Input(shape=(self.opt['text_size'], self.opt['embedding_size']))
        output = inp

        if input_projection_size is not None:
            output = Dense(input_projection_size, activation='relu')(output)

        output = Bidirectional(LSTM(units_lstm, activation='tanh',
                                    return_sequences=True,
                                    kernel_regularizer=l2(coef_reg_lstm),
                                    dropout=dropout_rate,
                                    recurrent_dropout=rec_dropout_rate))(output)

        output = MaxPooling1D(pool_size=2, strides=3)(output)

        output = additive_self_attention(output, n_hidden=self_att_hid,
                                         n_output_features=self_att_out)
        output = GlobalMaxPooling1D()(output)
        output = Dropout(rate=dropout_rate)(output)
        output = Dense(dense_size, activation=None,
                       kernel_regularizer=l2(coef_reg_den))(output)
        output = Activation('relu')(output)
        output = Dropout(rate=dropout_rate)(output)
        output = Dense(self.n_classes, activation=None,
                       kernel_regularizer=l2(coef_reg_den))(output)
        act_output = Activation(self.opt.get("last_layer_activation", "sigmoid"))(output)
        model = Model(inputs=inp, outputs=act_output)
        return model

    def bilstm_self_mult_attention_model(self, units_lstm: int, dense_size: int, self_att_hid: int, self_att_out: int,
                                         coef_reg_lstm: float = 0., coef_reg_den: float = 0.,
                                         dropout_rate: float = 0., rec_dropout_rate: float = 0.,
                                         input_projection_size: Optional[int] = None, **kwargs) -> Model:
        """
        Method builds uncompiled model of BiLSTM with self multiplicative attention.

        Args:
            units_lstm: number of units for LSTM.
            self_att_hid: number of hidden units in self-attention
            self_att_out: number of output units in self-attention
            dense_size: number of units for dense layer.
            coef_reg_lstm: l2-regularization coefficient for LSTM. Default: ``0.0``.
            coef_reg_den: l2-regularization coefficient for dense layers. Default: ``0.0``.
            dropout_rate: dropout rate to be used after BiLSTM and between dense layers. Default: ``0.0``.
            rec_dropout_rate: dropout rate for LSTM. Default: ``0.0``.
            input_projection_size: if not None, adds Dense layer (with ``relu`` activation)
                                   right after input layer to the size ``input_projection_size``.
                                   Useful for input dimentionaliry recuction. Default: ``None``.
            kwargs: other non-used parameters

        Returns:
            keras.models.Model: uncompiled instance of Keras Model
        """

        inp = Input(shape=(self.opt['text_size'], self.opt['embedding_size']))
        output = inp

        if input_projection_size is not None:
            output = Dense(input_projection_size, activation='relu')(output)

        output = Bidirectional(LSTM(units_lstm, activation='tanh',
                                    return_sequences=True,
                                    kernel_regularizer=l2(coef_reg_lstm),
                                    dropout=dropout_rate,
                                    recurrent_dropout=rec_dropout_rate))(output)

        output = MaxPooling1D(pool_size=2, strides=3)(output)

        output = multiplicative_self_attention(output, n_hidden=self_att_hid,
                                               n_output_features=self_att_out)
        output = GlobalMaxPooling1D()(output)
        output = Dropout(rate=dropout_rate)(output)
        output = Dense(dense_size, activation=None,
                       kernel_regularizer=l2(coef_reg_den))(output)
        output = Activation('relu')(output)
        output = Dropout(rate=dropout_rate)(output)
        output = Dense(self.n_classes, activation=None,
                       kernel_regularizer=l2(coef_reg_den))(output)
        act_output = Activation(self.opt.get("last_layer_activation", "sigmoid"))(output)
        model = Model(inputs=inp, outputs=act_output)
        return model

    def bigru_model(self, units_gru: int, dense_size: int,
                    coef_reg_lstm: float = 0., coef_reg_den: float = 0.,
                    dropout_rate: float = 0., rec_dropout_rate: float = 0.,
                    input_projection_size: Optional[int] = None, **kwargs) -> Model:
        """
        Method builds uncompiled model BiGRU.

        Args:
            units_gru: number of units for GRU.
            dense_size: number of units for dense layer.
            coef_reg_lstm: l2-regularization coefficient for GRU. Default: ``0.0``.
            coef_reg_den: l2-regularization coefficient for dense layers. Default: ``0.0``.
            dropout_rate: dropout rate to be used after BiGRU and between dense layers. Default: ``0.0``.
            rec_dropout_rate: dropout rate for GRU. Default: ``0.0``.
            input_projection_size: if not None, adds Dense layer (with ``relu`` activation)
                                   right after input layer to the size ``input_projection_size``.
                                   Useful for input dimentionaliry recuction. Default: ``None``.
            kwargs: other non-used parameters

        Returns:
            keras.models.Model: uncompiled instance of Keras Model
        """

        inp = Input(shape=(self.opt['text_size'], self.opt['embedding_size']))
        output = inp

        if input_projection_size is not None:
            output = Dense(input_projection_size, activation='relu')(output)

        output = Bidirectional(GRU(units_gru, activation='tanh',
                                   return_sequences=True,
                                   kernel_regularizer=l2(coef_reg_lstm),
                                   dropout=dropout_rate,
                                   recurrent_dropout=rec_dropout_rate))(output)

        output = GlobalMaxPooling1D()(output)
        output = Dropout(rate=dropout_rate)(output)
        output = Dense(dense_size, activation=None,
                       kernel_regularizer=l2(coef_reg_den))(output)
        output = Activation('relu')(output)
        output = Dropout(rate=dropout_rate)(output)
        output = Dense(self.n_classes, activation=None,
                       kernel_regularizer=l2(coef_reg_den))(output)
        act_output = Activation(self.opt.get("last_layer_activation", "sigmoid"))(output)
        model = Model(inputs=inp, outputs=act_output)
        return model

    def bigru_with_max_aver_pool_model(self, units_gru: int, dense_size: int,
                                       coef_reg_gru: float = 0., coef_reg_den: float = 0.,
                                       dropout_rate: float = 0., rec_dropout_rate: float = 0.,
                                       **kwargs) -> Model:
        """
        Method builds uncompiled model Bidirectional GRU with concatenation of max and average pooling after BiGRU.

        Args:
            units_gru: number of units for GRU.
            dense_size: number of units for dense layer.
            coef_reg_gru: l2-regularization coefficient for GRU. Default: ``0.0``.
            coef_reg_den: l2-regularization coefficient for dense layers. Default: ``0.0``.
            dropout_rate: dropout rate to be used after BiGRU and between dense layers. Default: ``0.0``.
            rec_dropout_rate: dropout rate for GRU. Default: ``0.0``.
            kwargs: other non-used parameters

        Returns:
            keras.models.Model: uncompiled instance of Keras Model
        """

        inp = Input(shape=(self.opt['text_size'], self.opt['embedding_size']))

        output = Dropout(rate=dropout_rate)(inp)

        output, state1, state2 = Bidirectional(GRU(units_gru, activation='tanh',
                                                   return_sequences=True,
                                                   return_state=True,
                                                   kernel_regularizer=l2(coef_reg_gru),
                                                   dropout=dropout_rate,
                                                   recurrent_dropout=rec_dropout_rate))(output)

        output1 = GlobalMaxPooling1D()(output)
        output2 = GlobalAveragePooling1D()(output)

        output = Concatenate()([output1, output2, state1, state2])

        output = Dropout(rate=dropout_rate)(output)
        output = Dense(dense_size, activation=None,
                       kernel_regularizer=l2(coef_reg_den))(output)
        output = Activation('relu')(output)
        output = Dropout(rate=dropout_rate)(output)
        output = Dense(self.n_classes, activation=None,
                       kernel_regularizer=l2(coef_reg_den))(output)
        act_output = Activation(self.opt.get("last_layer_activation", "sigmoid"))(output)
        model = Model(inputs=inp, outputs=act_output)
        return model<|MERGE_RESOLUTION|>--- conflicted
+++ resolved
@@ -16,11 +16,6 @@
 from logging import getLogger
 from pathlib import Path
 from typing import List, Tuple, Optional, Generator, Union
-<<<<<<< HEAD
-import inspect
-from copy import deepcopy
-=======
->>>>>>> 6ea50d62
 
 import keras.metrics
 import keras.optimizers
@@ -41,11 +36,6 @@
 from deeppavlov.core.common.errors import ConfigError
 from deeppavlov.core.common.file import save_json, read_json
 from deeppavlov.core.common.registry import register
-<<<<<<< HEAD
-from deeppavlov.core.models.keras_model import LRScheduledKerasModel
-from deeppavlov.core.common.log import get_logger
-=======
->>>>>>> 6ea50d62
 from deeppavlov.core.layers.keras_layers import additive_self_attention, multiplicative_self_attention
 from deeppavlov.core.models.keras_model import KerasModel
 
@@ -53,7 +43,7 @@
 
 
 @register('keras_classification_model')
-class KerasClassificationModel(LRScheduledKerasModel):
+class KerasClassificationModel(KerasModel):
     """
     Class implements Keras model for classification task for multi-class multi-labeled data.
 
@@ -63,6 +53,8 @@
         model_name: particular method of this class to initialize model configuration
         optimizer: function name from keras.optimizers
         loss: function name from keras.losses.
+        learning_rate: learning rate for optimizer.
+        learning_rate_decay: learning rate decay for optimizer
         last_layer_activation: parameter that determines activation function after classification layer.
                 For multi-label classification use `sigmoid`,
                 otherwise, `softmax`.
@@ -89,6 +81,7 @@
 
     def __init__(self, embedding_size: int, n_classes: int,
                  model_name: str, optimizer: str = "Adam", loss: str = "binary_crossentropy",
+                 learning_rate: float = 0.01, learning_rate_decay: float = 0.,
                  last_layer_activation="sigmoid",
                  restore_lr: bool = False,
                  classes: Optional[Union[list, Generator]] = None,
@@ -99,29 +92,26 @@
         Initialize model using parameters
         from opt dictionary (from config), if model is being initialized from saved.
         """
-        kwargs['learning_rate'] = kwargs.get('learning_rate', 0.01)
-
         if classes is not None:
             classes = list(classes)
 
-        model_args = self.get_model_args(model_name=model_name)
-        model_kwargs = {k: v for k, v in kwargs.items()
-                        if k in ('save_path', 'load_path') or k in model_args}
         given_opt = {"embedding_size": embedding_size,
                      "n_classes": n_classes,
                      "model_name": model_name,
                      "optimizer": optimizer,
                      "loss": loss,
+                     "learning_rate": learning_rate,
+                     "learning_rate_decay": learning_rate_decay,
                      "last_layer_activation": last_layer_activation,
                      "restore_lr": restore_lr,
                      "classes": classes,
                      "text_size": text_size,
                      "padding": padding,
-                     **model_kwargs}
+                     **kwargs}
+        self.opt = deepcopy(given_opt)
         self.model = None
-        self.opt = deepcopy(given_opt)
-
-        super().__init__(**kwargs)
+
+        super().__init__(**given_opt)
 
         if classes is not None:
             self.classes = self.opt.get("classes")
@@ -130,27 +120,20 @@
         if self.n_classes == 0:
             raise ConfigError("Please, provide vocabulary with considered intents.")
 
-        self.load()
+        self.load(model_name=model_name)
         # in case of pre-trained after loading in self.opt we have stored parameters
         # now we can restore lear rate if needed
-        if restore_lr and ('final_learning_rate' in self.opt):
-            raise NotImplementedError('option `restore_lr` is not implemented')
-            kwargs['learning_rate'] = self.opt["final_learning_rate"]
+        if restore_lr:
+            learning_rate = self.opt.get("final_learning_rate", learning_rate)
+
+        self.model = self.compile(self.model, optimizer_name=optimizer, loss_name=loss,
+                                  learning_rate=learning_rate, learning_rate_decay=learning_rate_decay)
 
         self._change_not_fixed_params(**given_opt)
 
         summary = ['Model was successfully initialized!', 'Model summary:']
         self.model.summary(print_fn=summary.append)
         log.info('\n'.join(summary))
-
-    @overrides
-    def get_optimizer(self):
-        return self.model.optimizer
-
-    def get_model_args(self, model_name):
-        model_func = getattr(self, model_name, None)
-        return [k for k in inspect.signature(model_func).parameters.keys()
-                if k != 'kwargs']
 
     def _change_not_fixed_params(self, **kwargs) -> None:
         """
@@ -295,7 +278,8 @@
 
         return model
 
-    def _load(self, model_name: str = None) -> None:
+    @overrides
+    def load(self, model_name: str) -> None:
         """
         Initialize uncompiled model from saved params and weights
 
@@ -306,7 +290,6 @@
             model with loaded weights and network parameters from files
             but compiled with given learning parameters
         """
-        model_name = model_name or self.opt.get('model_name')
         if self.load_path:
             if isinstance(self.load_path, Path) and not self.load_path.parent.is_dir():
                 raise ConfigError("Provided load path is incorrect!")
@@ -339,13 +322,6 @@
             log.warning("No `load_path` is provided for {}".format(self.__class__.__name__))
             self.model = self.init_model_from_scratch(model_name)
             return None
-
-    @overrides
-    def load(self) -> None:
-        self._load(self.opt['model_name'])
-        self.model = self.compile(self.model,
-                                  optimizer_name=self.opt.get('optimizer'),
-                                  loss_name=self.opt.get('loss'))
 
     def compile(self, model: Model, optimizer_name: str, loss_name: str,
                 learning_rate: float = 0.01, learning_rate_decay: float = 0.) -> Model:
