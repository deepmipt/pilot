--- conflicted
+++ resolved
@@ -142,13 +142,10 @@
 
             logit_mask = self.token_types_ph
             # [CLS] token is used as no answer
-<<<<<<< HEAD
-            mask = tf.concat([tf.ones((bs, 1), dtype=tf.int32), tf.zeros((bs, seq_len-1), dtype=tf.int32)], axis=-1)
-            logit_mask = tf.cast(logit_mask + mask, tf.float32)
-=======
+            #mask = tf.concat([tf.ones((bs, 1), dtype=tf.int32), tf.zeros((bs, seq_len-1), dtype=tf.int32)], axis=-1)
+            #logit_mask = tf.cast(logit_mask + mask, tf.float32)
             mask = tf.concat([tf.ones((bs, 1), dtype=tf.int32), tf.zeros((bs, seq_len - 1), dtype=tf.int32)], axis=-1)
             logit_mask = logit_mask + mask
->>>>>>> c10b079b
 
             logits_st = softmax_mask(logits_st, logit_mask)
             logits_end = softmax_mask(logits_end, logit_mask)
