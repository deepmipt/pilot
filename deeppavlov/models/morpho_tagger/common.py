--- conflicted
+++ resolved
@@ -31,11 +31,8 @@
         if sys.stdin.isatty():
             raise RuntimeError('To process data from terminal please use interact mode')
         infile = sys.stdin
-<<<<<<< HEAD
-=======
     else:
         infile = expand_path(infile)
->>>>>>> 08c32c63
     if input_format in ["ud", "conllu", "vertical"]:
         from_words = (input_format == "vertical")
         data: List[tuple] = read_infile(infile, from_words=from_words)
