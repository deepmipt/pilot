# Copyright 2017 Neural Networks and Deep Learning lab, MIPT
#
# Licensed under the Apache License, Version 2.0 (the "License");
# you may not use this file except in compliance with the License.
# You may obtain a copy of the License at
#
#     http://www.apache.org/licenses/LICENSE-2.0
#
# Unless required by applicable law or agreed to in writing, software
# distributed under the License is distributed on an "AS IS" BASIS,
# WITHOUT WARRANTIES OR CONDITIONS OF ANY KIND, either express or implied.
# See the License for the specific language governing permissions and
# limitations under the License.

from typing import Union

from deeppavlov.core.common.registry import register


@register('str_lower')
def str_lower(batch: Union[str, list, tuple]):
    """Recursively search for strings in a list and convert them to lowercase

<<<<<<< HEAD
    """

    def __init__(self, *args, **kwargs):
        pass

    def __call__(self, batch: Union[str, list, tuple]):
        """Recursively search for strings in a list and convert them to lowercase
=======
    Args:
        batch: a string or a list containing strings at some level of nesting
>>>>>>> 2c4482d0

    Returns:
        the same structure where all strings are converted to lowercase
    """
    if isinstance(batch, str):
        return batch.lower()
    else:
        return list(map(str_lower, batch))<|MERGE_RESOLUTION|>--- conflicted
+++ resolved
@@ -21,18 +21,8 @@
 def str_lower(batch: Union[str, list, tuple]):
     """Recursively search for strings in a list and convert them to lowercase
 
-<<<<<<< HEAD
-    """
-
-    def __init__(self, *args, **kwargs):
-        pass
-
-    def __call__(self, batch: Union[str, list, tuple]):
-        """Recursively search for strings in a list and convert them to lowercase
-=======
     Args:
         batch: a string or a list containing strings at some level of nesting
->>>>>>> 2c4482d0
 
     Returns:
         the same structure where all strings are converted to lowercase
