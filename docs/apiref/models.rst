--- conflicted
+++ resolved
@@ -9,18 +9,14 @@
    models.ranking <models/neural_ranking>
    models.api_requester <models/api_requester>
    models.classifiers <models/classifiers>
-<<<<<<< HEAD
+   models.embedders <models/embedders>
    models.go_bot <models/go_bot>
    models.seq2seq_go_bot <models/seq2seq_go_bot>
    models.vectorizers <models/vectorizers>
    models.morpho_tagger <models/morpho_tagger>
-=======
-   models.embedders <models/embedders>
->>>>>>> d44e66fd
    models.ner <models/ner>
    models.preprocessors <models/preprocessors>
    models.ranking <models/tfidf_ranker>
    models.spelling_correction <models/spelling_correction>
    models.squad <models/context_question_answering>
-   models.tokenizers <models/tokenizers>
-   models.embedders <models/embedders>+   models.tokenizers <models/tokenizers>