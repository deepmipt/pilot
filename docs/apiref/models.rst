--- conflicted
+++ resolved
@@ -6,24 +6,8 @@
    :members:
 
 .. toctree::
-<<<<<<< HEAD
-   models.ranking <models/neural_ranking>
-   models.api_requester <models/api_requester>
-   models.classifiers <models/classifiers>
-   models.embedders <models/embedders>
-   models.go_bot <models/go_bot>
-   models.seq2seq_go_bot <models/seq2seq_go_bot>
-   models.vectorizers <models/vectorizers>
-   models.morpho_tagger <models/morpho_tagger>
-   models.ner <models/ner>
-   models.preprocessors <models/preprocessors>
-   models.ranking <models/tfidf_ranker>
-   models.spelling_correction <models/spelling_correction>
-   models.squad <models/squad>
-   models.tokenizers <models/tokenizers>
-=======
    :glob:
    :caption: Models
 
    models/*
->>>>>>> ad9aac99
+git